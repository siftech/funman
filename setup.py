--- conflicted
+++ resolved
@@ -31,10 +31,7 @@
         "pandas",
         "matplotlib",
         "pydantic>=2",
-<<<<<<< HEAD
         "sympy",
-=======
->>>>>>> 28642720
         # "automates @ https://github.com/danbryce/automates/archive/e5fb635757aa57007615a75371f55dd4a24851e0.zip#sha1=f9b3c8a7d7fa28864952ccdd3293d02894614e3f"
     ],
     # dependency_links=["git+https://github.com/danbryce/pysmt/pysmt@add-abs-value#egg=pysmt-0.9.6.dev1"],
