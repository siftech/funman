--- conflicted
+++ resolved
@@ -18,10 +18,7 @@
     substitute,
     get_env,
     TRUE,
-<<<<<<< HEAD
     write_smtlib,
-=======
->>>>>>> 9d01db18
 )
 from pysmt.typing import INT, REAL, BOOL
 from pysmt.logics import QF_NRA, QF_LRA, QF_UFLIRA, QF_UFNRA
@@ -68,11 +65,6 @@
                     for (assumption, formula) in zip(assumptions, formulas)
                 ]
 
-<<<<<<< HEAD
-=======
-                # solver.add_assertion(phi)
-
->>>>>>> 9d01db18
                 past_assumptions = []
                 for step in range(len(assumptions)):
                     # print(f"Step: {step}/{len(assumptions)-1}")
@@ -84,7 +76,6 @@
                     step_assumptions = (
                         current_step_assumption + past_step_assumptions
                     )
-<<<<<<< HEAD
                     if not solver.solve(assumptions=step_assumptions):
                         raise Exception("unsat")
                     # model = solver.get_model()
@@ -97,29 +88,6 @@
                     #     if a:
                     #         solver.add_assertion(a)
 
-=======
-                    # enabled_steps = [a for a in assumptions[: step + 1]]
-                    # disabled_steps = [Not(a) for a in assumptions[step + 1 :]]
-                    # step_assumptions = enabled_steps  # + disabled_steps
-                    if not solver.solve(assumptions=step_assumptions):
-                        raise Exception("unsat")
-                    model = solver.get_model()
-                    # solver.add_assertion(assumptions[step])
-                    model_assertions = [
-                        (Equals(v, model[v]))
-                        for v in assumption_steps[step].get_free_variables()
-                        if not model[v].is_bool_constant()
-                    ]
-                    for a in model_assertions:
-                        if a:
-                            solver.add_assertion(a)
-                            # past_assumptions.append(a)
-                    # print(elapsed())
-                    pass
-                # if not solver.solve():
-                #     raise Exception("unsat")
-                # model = solver.get_model()
->>>>>>> 9d01db18
                 model = None
                 elapsed = elapsed()
                 solver.exit()
@@ -140,10 +108,7 @@
                 # with Solver(
                 #     name=solver_name, logic=logic, solver_options=solver_options
                 # ) as solver:
-<<<<<<< HEAD
                 print(f"{step}/{len(formulas)}")
-=======
->>>>>>> 9d01db18
                 relevant_vars = set(
                     map(
                         lambda x: env.formula_manager.normalize(x),
@@ -187,7 +152,6 @@
                     model_assertions = {
                         env.formula_manager.normalize(
                             var
-<<<<<<< HEAD
                         ): env.formula_manager.normalize(
                             Real(
                                 self.approx_rational_helper(
@@ -195,9 +159,6 @@
                                 )
                             )
                         )
-=======
-                        ): env.formula_manager.normalize(model.get_value(var))
->>>>>>> 9d01db18
                         # env.formula_manager.normalize(var): env.formula_manager.normalize(val)
                         # for var, val in model
                         for var in step_formula.get_free_variables()
@@ -211,7 +172,6 @@
         # solver.exit()
         return model, elapsed
 
-<<<<<<< HEAD
     def approx_rational_helper(self, x, max_denominator=1e6):
         float_value = float(x.constant_value())
         lhs = math.floor(float_value)
@@ -244,8 +204,6 @@
         else:
             return a, b
 
-=======
->>>>>>> 9d01db18
     def run_incremental_solver(
         self, formulas, solver_name=None, logic=None, solver_options=None
     ):
@@ -287,11 +245,7 @@
     def test_simple_chime_propositional(self):
 
         min_num_timepoints = 60
-<<<<<<< HEAD
         max_num_timepoints = 60
-=======
-        max_num_timepoints = 61
->>>>>>> 9d01db18
 
         solver_idx = 1
         solver_names = ["msat", "z3", "cvc"]
@@ -299,15 +253,9 @@
             "z3": {
                 "nlsat.check_lemmas": True,
                 # "precision": 10,
-<<<<<<< HEAD
                 # "push_to_real": True,
                 # "elim_to_real": True,
                 # "algebraic_number_evaluator": False
-=======
-                "push_to_real": True,
-                "elim_to_real": True,
-                "algebraic_number_evaluator": False
->>>>>>> 9d01db18
                 # "dot_proof_file": "z3_proof.dot"
                 # "add_bound_upper": 1010,
                 # "add_bound_lower": 0,
@@ -331,7 +279,6 @@
         )
         for num_timepoints in range(min_num_timepoints, max_num_timepoints + 1):
 
-<<<<<<< HEAD
             reset_env()
             phi = chime.encode_time_horizon(
                 parameters, init, dynamics, query, num_timepoints
@@ -348,46 +295,13 @@
                 parameters, init, dynamics, query, num_timepoints
             )
 
-=======
-            # reset_env()
-            # phi = chime.encode_time_horizon(
-            #     parameters, init, dynamics, query, num_timepoints
-            # )
-            # model, elapsed = self.run_get_model(
-            #     phi,
-            #     solver_name="z3",
-            #     logic=QF_UFLIRA,
-            #     solver_options=solver_options,
-            # )
-            elapsed = 0
-            # reset_env()
-            # asm_model, asm_elapsed = self.run_assumption_solver(
-            #     phi_stratified,
-            #     solver_name="z3",
-            #     logic=QF_UFLIRA,
-            #     solver_options=solver_options,
-            # )
-
-            # reset_env()
-            phi_stratified = chime.encode_time_horizon_layered(
-                parameters, init, dynamics, query, num_timepoints
-            )
-            # asm_model, asm_elapsed = self.run_decomposed_solver(
-            #     phi_stratified,
-            #     solver_name=solver_names[solver_idx],
-            #     logic=QF_UFLIRA,
-            #     solver_options=solver_options[solver_names[solver_idx]],
-            # )
-            asm_elapsed=0
->>>>>>> 9d01db18
             reset_env()
-            inc_model, inc_elapsed = self.run_incremental_solver(
+            asm_model, asm_elapsed = self.run_assumption_solver(
                 phi_stratified,
                 solver_name=solver_names[solver_idx],
                 logic=QF_UFLIRA,
                 solver_options=solver_options[solver_names[solver_idx]],
             )
-<<<<<<< HEAD
 
             # reset_env()
             # asm_model, asm_elapsed = self.run_decomposed_solver(
@@ -404,8 +318,25 @@
             #     logic=QF_UFLIRA,
             #     solver_options=solver_options[solver_names[solver_idx]],
             # )
-=======
->>>>>>> 9d01db18
+
+            # reset_env()
+            phi_stratified = chime.encode_time_horizon_layered(
+                parameters, init, dynamics, query, num_timepoints
+            )
+            # asm_model, asm_elapsed = self.run_decomposed_solver(
+            #     phi_stratified,
+            #     solver_name=solver_names[solver_idx],
+            #     logic=QF_UFLIRA,
+            #     solver_options=solver_options[solver_names[solver_idx]],
+            # )
+            asm_elapsed=0
+            reset_env()
+            inc_model, inc_elapsed = self.run_incremental_solver(
+                phi_stratified,
+                solver_name=solver_names[solver_idx],
+                logic=QF_UFLIRA,
+                solver_options=solver_options[solver_names[solver_idx]],
+            )
             inc_elapsed = 0
             print(
                 f"{num_timepoints}\t{float('{:.2f}'.format(elapsed))}\t{float('{:.2f}'.format(inc_elapsed))}\t{float('{:.2f}'.format(asm_elapsed))}"
