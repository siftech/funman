"""
This submodule contains definitions for the behaviors used
during the configuration and execution of a search.
"""
from abc import ABC, abstractmethod
from functools import total_ordering
from multiprocessing.managers import SyncManager
from queue import Queue as SQueue
import traceback
from typing import Dict, List, Union
from funman.config import Config
from funman.model import Parameter
from funman.constants import NEG_INFINITY, POS_INFINITY, BIG_NUMBER
from numpy import average
<<<<<<< HEAD
from pysmt.shortcuts import Real, GE, LT, LE, And, TRUE, Equals
import funman.math_utils as math_utils
import multiprocess as mp
=======
from pysmt.shortcuts import Real, GE, LT, And, TRUE, Equals
import funman.math_utils as math_utils
>>>>>>> e8bb2b42


class Interval(object):
    def __init__(self, lb: float, ub: float) -> None:
        self.lb = lb
        self.ub = ub
        self.cached_width = None

    def make_interval(p_bounds) -> "Interval":
        b0_bounds = p_bounds[0]
        b1_bounds = p_bounds[1]
        b = Interval(lb=b0_bounds, ub=b1_bounds)
        return b

    def width(self):
        if self.cached_width is None:
            if self.lb == NEG_INFINITY or self.ub == POS_INFINITY:
                self.cached_width = BIG_NUMBER
            else:
                self.cached_width = self.ub - self.lb
        return self.cached_width

    def __lt__(self, other):
        if isinstance(other, Interval):
            return self.width() < other.width()
        else:
            raise Exception(
                f"Cannot compare __lt__() Interval to {type(other)}"
            )

    def __eq__(self, other):
        if isinstance(other, Interval):
            return self.lb == other.lb and self.ub == other.ub
        else:
            return False

    def __repr__(self):
        return f"[{self.lb}, {self.ub}]"

    def __str__(self):
        return self.__repr__()

    def finite(self) -> bool:
        return self.lb != NEG_INFINITY and self.ub != POS_INFINITY

    def contains(self, other: "Interval") -> bool:
        lhs = (
            (self.lb == NEG_INFINITY or other.lb != NEG_INFINITY)
            if (self.lb == NEG_INFINITY or other.lb == NEG_INFINITY)
            else self.lb <= other.lb
        )
        rhs = (
            (other.ub != POS_INFINITY or self.ub == POS_INFINITY)
            if (self.ub == POS_INFINITY or other.ub == POS_INFINITY)
            else other.ub <= self.ub
        )
        return lhs and rhs
    
        
    def intersects(self, other: "Interval") -> bool:
        lhs = (
            (self.lb == NEG_INFINITY or other.lb != NEG_INFINITY)
            if (self.lb == NEG_INFINITY or other.lb == NEG_INFINITY)
            else self.lb <= other.lb
        )
        rhs = (
            (other.ub != POS_INFINITY or self.ub == POS_INFINITY)
            if (self.ub == POS_INFINITY or other.ub == POS_INFINITY)
            else other.ub <= self.ub
        )
        return lhs or rhs

    def intersection(self, other: "Interval") -> bool:
        # FIXME Drisana
        pass

    def midpoint(self, points=None):
        if points:
            # Get value that is the average of points (i.e., midpoint between points)
            return float(average(points))

        if self.lb == NEG_INFINITY and self.ub == POS_INFINITY:
            return 0
        elif self.lb == NEG_INFINITY:
            return self.ub - BIG_NUMBER
        if self.ub == POS_INFINITY:
            return self.lb + BIG_NUMBER
        else:
            return ((self.ub - self.lb) / 2) + self.lb
    
    def union(self, other: "Interval") -> List["Interval"]:
        if self == other: ## intervals are equal, so return original interval
            ans = [self]
            total_height = [Interval.width(self)]
            return ans, total_height
        else: ## intervals are not the same. start by identifying the lower and higher intervals.
            if self.lb == other.lb:
                if math_utils.lt(self.ub, other.lb):
                    minInterval = self 
                    maxInterval = other
                else: ## other.ub > self.ub
                    minInterval = other 
                    maxInterval = self
            elif math_utils.lt(self.lb, other.lb):
                minInterval = self
                maxInterval = other
            else:
                minInterval = other
                maxInterval = self
        if math_utils.gte(minInterval.ub,maxInterval.lb): ## intervals intersect. 
            ans = Interval.make_interval([minInterval.lb, maxInterval.ub])
            total_height = Interval.width(ans) 
            return ans, total_height
        elif math_utils.lt(minInterval.ub, maxInterval.lb): ## intervals are disjoint.
            ans = [minInterval, maxInterval]
            total_height = [math_utils.plus(Interval.width(minInterval), Interval.width(maxInterval))]
            return ans, total_height
            
    def subtract_two_1d_intervals(a: "Interval", b: "Interval") -> "Interval": ## TODO Drisana - fix
        """Given 2 intervals a = [a0,a1] and b=[b0,b1], return the part of a that does not intersect with b."""
        if math_utils.gte(a.lb, b.lb):
            if math_utils.lte(a.ub, b.ub): ## a is a subset of b: return None 
                return None
            return Interval(b.ub, a.ub)
        elif math_utils.lt(a.lb, b.lb):
            return Interval(a.lb, b.lb)

        return None
    
    def subtract_two_1d_lists(a, b):
        """Given 2 intervals a = [a0,a1] and b=[b0,b1], return the part of a that does not intersect with b."""

        if math_utils.lt(a[0], b[0]):
            return [a[0], b[0]]

        if math_utils.gt(a[0], b[0]):
            return [b[0], a[0]]

        return None

    def union(self, other: "Interval") -> List["Interval"]:
        if self == other:  ## intervals are equal, so return original interval
            ans = [self]
            total_height = [Interval.width(self)]
            return ans, total_height
        else:  ## intervals are not the same. start by identifying the lower and higher intervals.
            if self.lb == other.lb:
                if math_utils.lt(self.ub, other.lb):
                    minInterval = self
                    maxInterval = other
                else:  ## other.ub > self.ub
                    minInterval = other
                    maxInterval = self
            elif math_utils.lt(self.lb, other.lb):
                minInterval = self
                maxInterval = other
            else:
                minInterval = other
                maxInterval = self
        if math_utils.gte(
            minInterval.ub, maxInterval.lb
        ):  ## intervals intersect.
            ans = Interval.make_interval([minInterval.lb, maxInterval.ub])
            total_height = Interval.width(ans)
            return ans, total_height
        elif math_utils.lt(
            minInterval.ub, maxInterval.lb
        ):  ## intervals are disjoint.
            ans = [minInterval, maxInterval]
            total_height = [
                math_utils.plus(
                    Interval.width(minInterval), Interval.width(maxInterval)
                )
            ]
            return ans, total_height

    def subtract_two_1d_intervals(
        a: "Interval", b: "Interval"
    ) -> "Interval":  ## TODO Drisana - fix
        """Given 2 intervals a = [a0,a1] and b=[b0,b1], return the part of a that does not intersect with b."""
        if math_utils.gte(a.lb, b.lb):
            if math_utils.lte(a.ub, b.ub):  ## a is a subset of b: return None
                return None
            return Interval(b.ub, a.ub)
        elif math_utils.lt(a.lb, b.lb):
            return Interval(a.lb, b.lb)

        return None

    def subtract_two_1d_lists(a, b):
        """Given 2 intervals a = [a0,a1] and b=[b0,b1], return the part of a that does not intersect with b."""

        if math_utils.lt(a[0], b[0]):
            return [a[0], b[0]]

        if math_utils.gt(a[0], b[0]):
            return [b[0], a[0]]

        return None

    def contains_value(self, value: float) -> bool:
        lhs = self.lb == NEG_INFINITY or self.lb <= value
        rhs = self.ub == POS_INFINITY or value <= self.ub
        return lhs and rhs

    def to_smt(self, p: Parameter, closed_upper_bound=False):
        lower = (
            GE(p.symbol(), Real(self.lb)) if self.lb != NEG_INFINITY else TRUE()
        )
        upper_ineq = LE if closed_upper_bound else LT
        upper = (
            upper_ineq(p.symbol(), Real(self.ub))
            if self.ub != POS_INFINITY
            else TRUE()
        )
        return And(
            lower,
            upper,
        ).simplify()

    def to_dict(self):
        return {
            "lb": self.lb,
            "ub": self.ub,
            # "cached_width": self.cached_width
        }

    @staticmethod
    def from_dict(data):
        res = Interval(data["lb"], data["ub"])
        # res.cached_width = data["cached_width"]
        return res


class Point(object):
    def __init__(self, parameters) -> None:
        self.values = {p: 0.0 for p in parameters}

    def __str__(self):
        return f"{self.values.values()}"

    def to_dict(self):
        return {"values": {k.name: v for k, v in self.values.items()}}

    @staticmethod
    def from_dict(data):
        res = Point([])
        res.values = {Parameter(k): v for k, v in data["values"].items()}
        return res

    def __hash__(self):
        return int(sum([v for _, v in self.values.items()]))

    def __eq__(self, other):
        if isinstance(other, Point):
            return all(
                [self.values[p] == other.values[p] for p in self.values.keys()]
            )
        else:
            return False

    def to_smt(self):
        return And(
            [Equals(p.symbol, Real(value)) for p, value in self.values.items()]
        )


@total_ordering
class Box(object):
    def __init__(self, parameters) -> None:
        self.bounds: Dict[Parameter, Interval] = {
            p: Interval(p.lb, p.ub) for p in parameters
        }
        self.cached_width = None

    def to_smt(self, closed_upper_bound=False):
        return And(
            [
                interval.to_smt(p, closed_upper_bound=closed_upper_bound)
                for p, interval in self.bounds.items()
            ]
        )

    def to_dict(self):
        return {
            "bounds": {k.name: v.to_dict() for k, v in self.bounds.items()},
            # "cached_width": self.cached_width
        }

    @staticmethod
    def from_dict(data):
        res = Box([])
        res.bounds = {
            Parameter(k): Interval.from_dict(v)
            for k, v in data["bounds"].items()
        }
        # res.cached_width = data["cached_width"]
        return res

    def _copy(self):
        c = Box(list(self.bounds.keys()))
        for p, b in self.bounds.items():
            c.bounds[p] = Interval(b.lb, b.ub)
        return c

    def __lt__(self, other):
        if isinstance(other, Box):
            return self.width() > other.width()
        else:
            raise Exception(f"Cannot compare __lt__() Box to {type(other)}")

    def __eq__(self, other):
        if isinstance(other, Box):
            return all(
                [self.bounds[p] == other.bounds[p] for p in self.bounds.keys()]
            )
        else:
            return False

    def __repr__(self):
        return f"{self.bounds}"

    def __str__(self):
        return f"{self.bounds.values()}"

    def finite(self) -> bool:
        return all([i.finite() for _, i in self.bounds.items()])

    def contains(self, other: "Box") -> bool:
        return all(
            [
                interval.contains(other.bounds[p])
                for p, interval in self.bounds.items()
            ]
        )

    def contains_point(self, point: Point) -> bool:
        return all(
            [
                interval.contains_value(point.values[p])
                for p, interval in self.bounds.items()
            ]
        )

    def intersects(self, other: "Box") -> bool:
        return all(
            [
                interval.intersects(other.bounds[p])
                for p, interval in self.bounds.items()
            ]
        )

    def make_box_2d(p_bounds) -> "Box":
        b0_bounds = Interval.make_interval(p_bounds[0])
        print(b0_bounds.lb)
        b1_bounds = Interval.make_interval(p_bounds[1])
<<<<<<< HEAD
        b = Box([Parameter("foo", lb=b0_bounds.lb, ub=b0_bounds.ub)])
=======
        b = Box([
            Parameter('foo', lb=b0_bounds.lb, ub=b0_bounds.ub)
        ])
>>>>>>> e8bb2b42
        return b

    def union(a: "Box", b: "Box") -> List["Box"]:
        ### specify first parameter (the one to check whether there is an intersection on)
        a_params = list(a.bounds.keys())
        b_params = list(b.bounds.keys())

        beta_0_a = a.bounds[a_params[0]]
        beta_1_a = a.bounds[a_params[1]]
        beta_0_b = b.bounds[b_params[0]]
        beta_1_b = b.bounds[b_params[1]]

        beta_0 = Box.intersection(beta_0_a, beta_0_b)
<<<<<<< HEAD
        if beta_0 != []:  ## boxes intersect on the given axis
            bounds = beta_0
            print("todo: also calculate heights for the non-intersected parts.")
        else:  ## boxes do not intersect on the given axis: just return original boxes and their heights
=======
        if beta_0 != []: ## boxes intersect on the given axis
            bounds = beta_0
            print("todo: also calculate heights for the non-intersected parts.")
        else: ## boxes do not intersect on the given axis: just return original boxes and their heights
>>>>>>> e8bb2b42
            bounds1 = beta_0_a
            bounds2 = beta_0_b
            height1 = math_utils.minus(beta_1_a.ub, beta_1_a.lb)
            height2 = math_utils.minus(beta_1_b.ub, beta_1_b.lb)
            print(height1, height2)
        beta_1 = Box.intersection(beta_1_a, beta_1_b)
<<<<<<< HEAD
        if beta_1 == []:  ## no intersection
=======
        if beta_1 == []: ## no intersection
>>>>>>> e8bb2b42
            print(beta_1_a.lb)
            print(beta_1_a.ub)
            print(beta_1_b.lb)
            print(beta_1_b.ub)
            height1 = math_utils.minus(beta_1_a.ub, beta_1_a.lb)
            height2 = math_utils.minus(beta_1_b.ub, beta_1_b.lb)
<<<<<<< HEAD
            total_height = math_utils.plus(height1, height2)
        else:  ## boxes intersect along y-axis
            print("todo")

    def split_bounds(a: "Box", b: "Box"):
        interval_list = []
        height_list = []
        a_params = list(a.bounds.keys())
        b_params = list(b.bounds.keys())
        beta_0_a = a.bounds[a_params[0]]  # first box, first parameter
        beta_1_a = a.bounds[a_params[1]]  # first box, second parameter
        beta_0_b = b.bounds[b_params[0]]  # second box, first parameter
        beta_1_b = b.bounds[b_params[1]]  # second box, second parameter
        beta_0_intersection = Box.intersection(
            beta_0_a, beta_0_b
        )  # intersection of the first parameter for first box and second box
        beta_0_a_new = Interval.subtract_two_1d_intervals(
            beta_0_a, Interval.make_interval(beta_0_intersection)
        )
        beta_0_b_new = Interval.subtract_two_1d_intervals(
            beta_0_b, Interval.make_interval(beta_0_intersection)
        )
        beta_0_a_new_2 = Interval.subtract_two_1d_intervals(
            Interval.make_interval(beta_0_intersection), beta_0_a
        )
        beta_0_b_new_2 = Interval.subtract_two_1d_intervals(
            Interval.make_interval(beta_0_intersection), beta_0_b
        )
        if beta_0_intersection != None:
            interval = beta_0_intersection
=======
            total_height = math_utils.plus(height1,height2)
        else: ## boxes intersect along y-axis
            print("todo")
    
    def split_bounds(a: "Box", b: "Box"):
        interval_list = []
        height_list = []
        ybounds_list = []
        a_params = list(a.bounds.keys())
        b_params = list(b.bounds.keys())
        beta_0_a = a.bounds[a_params[0]] # first box, first parameter
        beta_1_a = a.bounds[a_params[1]] # first box, second parameter
        beta_0_b = b.bounds[b_params[0]] # second box, first parameter
        beta_1_b = b.bounds[b_params[1]] # second box, second parameter
        beta_0_intersection = Box.intersection(beta_0_a, beta_0_b) # intersection of the first parameter for first box and second box
        beta_0_a_new = Interval.subtract_two_1d_intervals(beta_0_a, Interval.make_interval(beta_0_intersection))
        beta_0_b_new = Interval.subtract_two_1d_intervals(beta_0_b, Interval.make_interval(beta_0_intersection))
        beta_0_a_new_2 = Interval.subtract_two_1d_intervals(Interval.make_interval(beta_0_intersection), beta_0_a)
        beta_0_b_new_2 = Interval.subtract_two_1d_intervals(Interval.make_interval(beta_0_intersection), beta_0_b)
        if beta_0_intersection != None:
            interval = beta_0_intersection
            ybounds = Interval.union(beta_1_a, beta_1_b)[0]
>>>>>>> e8bb2b42
            height = Interval.union(beta_1_a, beta_1_b)[1]
            if interval not in interval_list:
                interval_list.append(interval)
                height_list.append(height)
<<<<<<< HEAD
        if beta_0_a_new != None:
            interval = beta_0_a_new
            height = Interval.width(beta_1_a)
            if interval not in interval_list:
                interval_list.append(interval)
                height_list.append(height)
        if beta_0_a_new_2 != None:
            interval = beta_0_a_new_2
            height = Interval.width(beta_1_a)
            if interval not in interval_list:
                interval_list.append(interval)
                height_list.append(height)
        if beta_0_b_new != None:
            interval = beta_0_b_new
            height = Interval.width(beta_1_b)
            if interval not in interval_list:
                interval_list.append(interval)
                height_list.append(height)
        if beta_0_b_new_2 != None:
            interval = beta_0_b_new_2
            height = Interval.width(beta_1_b)
            if interval not in interval_list:
                interval_list.append(interval)
                height_list.append(height)
        return interval_list, height_list

=======
                ybounds_list.append(ybounds)
        if beta_0_a_new != None:
            interval = beta_0_a_new
            ybounds = beta_1_a
            height = Interval.width(beta_1_a)
            if interval not in interval_list:
                interval_list.append([interval.lb, interval.ub])
                height_list.append(height)
                ybounds_list.append(ybounds)
        if beta_0_a_new_2 != None:
            interval = beta_0_a_new_2
            ybounds = beta_1_a
            height = Interval.width(beta_1_a)
            if interval not in interval_list:
                interval_list.append([interval.lb, interval.ub])
                height_list.append(height)
                ybounds_list.append(ybounds)
        if beta_0_b_new != None:
            interval = beta_0_b_new
            ybounds = beta_1_b
            height = Interval.width(beta_1_b)
            if interval not in interval_list: 
                interval_list.append([interval.lb, interval.ub])
                height_list.append(height)
                ybounds_list.append(ybounds)
        if beta_0_b_new_2 != None:
            interval = beta_0_b_new_2
            ybounds = beta_1_b
            height = Interval.width(beta_1_b)
            if interval not in interval_list:
                interval_list.append([interval.lb, interval.ub])
                height_list.append(height)
                ybounds_list.append(ybounds)
        return interval_list, height_list, ybounds_list
                
        
>>>>>>> e8bb2b42
    def check_bounds_disjoint_equal_bool(a: "Box", b: "Box"):
        ### specify first parameter (the one to check whether there is an intersection on)
        a_params = list(a.bounds.keys())
        b_params = list(b.bounds.keys())
<<<<<<< HEAD
        beta_0_a = a.bounds[a_params[0]]  # first box, first parameter
        beta_1_a = a.bounds[a_params[1]]  # first box, second parameter
        beta_0_b = b.bounds[b_params[0]]  # second box, first parameter
        beta_1_b = b.bounds[b_params[1]]  # second box, second parameter
        if beta_0_a == beta_0_b:  ## bounds are equal: done
            print("done: beta_0 bounds are equal")
            return True
        else:
            beta_0_intersection = Box.intersection(
                beta_0_a, beta_0_b
            )  # intersection of the first parameter for first box and second box
            if beta_0_intersection == []:  ## disjoint: done
                print("done: beta_0 bounds are disjoint")
                return True
            else:  ## there is both some intersection and some symmetric difference. split accordingly.
                return False

=======
        beta_0_a = a.bounds[a_params[0]] # first box, first parameter
        beta_1_a = a.bounds[a_params[1]] # first box, second parameter
        beta_0_b = b.bounds[b_params[0]] # second box, first parameter
        beta_1_b = b.bounds[b_params[1]] # second box, second parameter
        if beta_0_a == beta_0_b: ## bounds are equal: done
            print("done: beta_0 bounds are equal")
            return True
        else:
            beta_0_intersection = Box.intersection(beta_0_a, beta_0_b) # intersection of the first parameter for first box and second box
            if beta_0_intersection == []: ## disjoint: done
                print("done: beta_0 bounds are disjoint")
                return True
            else: ## there is both some intersection and some symmetric difference. split accordingly.
                return False
                
>>>>>>> e8bb2b42
    def check_bounds_disjoint_equal(a: "Box", b: "Box"):
        ### specify first parameter (the one to check whether there is an intersection on)
        a_params = list(a.bounds.keys())
        b_params = list(b.bounds.keys())
<<<<<<< HEAD
        beta_0_a = a.bounds[a_params[0]]  # first box, first parameter
        beta_1_a = a.bounds[a_params[1]]  # first box, second parameter
        beta_0_b = b.bounds[b_params[0]]  # second box, first parameter
        beta_1_b = b.bounds[b_params[1]]  # second box, second parameter
        print("beta_0_a:", beta_0_a)
        print("beta_0_b:", beta_0_b)
        print("beta_1_a:", beta_1_a)
        print("beta_1_b:", beta_1_b)
        if beta_0_a == beta_0_b:  ## bounds are equal: done
=======
        beta_0_a = a.bounds[a_params[0]] # first box, first parameter
        beta_1_a = a.bounds[a_params[1]] # first box, second parameter
        beta_0_b = b.bounds[b_params[0]] # second box, first parameter
        beta_1_b = b.bounds[b_params[1]] # second box, second parameter
#        print('beta_0_a:',beta_0_a)
#        print('beta_0_b:',beta_0_b)
#        print('beta_1_a:',beta_1_a)
#        print('beta_1_b:',beta_1_b)
        if beta_0_a == beta_0_b: ## bounds are equal: done
>>>>>>> e8bb2b42
            print("done: beta_0 bounds are equal")
            ## calculate width of union
            beta_1_union = Interval.union(beta_1_a, beta_1_b)
            beta_1_union_interval = beta_1_union[0]
            beta_1_union_height = beta_1_union[1]
            return True, [beta_0_a], beta_1_union_interval, beta_1_union_height
        else:
<<<<<<< HEAD
            beta_0_intersection = Box.intersection(
                beta_0_a, beta_0_b
            )  # intersection of the first parameter for first box and second box
            if beta_0_intersection == []:  ## disjoint: done
                print("done: beta_0 bounds are disjoint")
                return (
                    True,
                    [beta_0_a, beta_0_b],
                    [beta_1_a, beta_1_b],
                    [Interval.width(beta_1_a), Interval.width(beta_1_b)],
                )
            else:  ## there is both some intersection and some symmetric difference. split accordingly.
                #                print("in progress: splitting")
                return (
                    False,
                    Box.split_bounds(a, b),
                    Interval.union(beta_1_a, beta_1_b),
                )

=======
            beta_0_intersection = Box.intersection(beta_0_a, beta_0_b) # intersection of the first parameter for first box and second box
            if beta_0_intersection == []: ## disjoint: done
                print("done: beta_0 bounds are disjoint")
                return True, [beta_0_a, beta_0_b], [beta_1_a, beta_1_b], [Interval.width(beta_1_a), Interval.width(beta_1_b)]
            else: ## there is both some intersection and some symmetric difference. split accordingly.
#                print("in progress: splitting")
                return False, Box.split_bounds(a,b) #, Interval.union(beta_1_a, beta_1_b)
                
                
            
>>>>>>> e8bb2b42
    def _get_max_width_parameter(self):
        widths = [bounds.width() for _, bounds in self.bounds.items()]
        max_width = max(widths)
        param = list(self.bounds.keys())[widths.index(max_width)]
        return param, max_width

    def width(self) -> float:
        if self.cached_width is None:
            _, width = self._get_max_width_parameter()
            self.cached_width = width

        return self.cached_width

    def split(self, points=None):
        p, _ = self._get_max_width_parameter()
        if points:
            mid = self.bounds[p].midpoint(
                points=[pt.values[p] for pt in points]
            )
        else:
            mid = self.bounds[p].midpoint()

        b1 = self._copy()
        b2 = self._copy()

        # b1 is lower half
        b1.bounds[p] = Interval(b1.bounds[p].lb, mid)

        # b2 is upper half
        b2.bounds[p] = Interval(mid, b2.bounds[p].ub)

        return [b2, b1]

    def intersection(a: Interval, b: Interval) -> Interval:
        """Given 2 intervals with a = [a0,a1] and b=[b0,b1], check whether they intersect.  If they do, return interval with their intersection."""
        if a == b:
            return a
        else:
            if a.lb == b.lb:
                if math_utils.lt(a.ub, b.ub):
                    minArray = a
                    maxArray = b
                else:
                    minArray = b
                    maxArray = a
            elif math_utils.lt(a.lb, b.lb):
                minArray = a
                maxArray = b
<<<<<<< HEAD
=======
            else:
                minArray = b
                maxArray = a
            if math_utils.gt(minArray.ub,maxArray.lb): ## has nonempty intersection. return intersection
                return [float(maxArray.lb), float(minArray.ub)]
            else: ## no intersection.
                return []

    def intersect_two_boxes(b1,b2):
        a = list(b1.bounds.values())
        b = list(b2.bounds.values())
        result = []
        d = len(a) ## dimension
        for i in range(d):
            subresult = Box.intersection(a[i],b[i])
            if subresult == []:
                return None
>>>>>>> e8bb2b42
            else:
                minArray = b
                maxArray = a
            if math_utils.gt(
                minArray.ub, maxArray.lb
            ):  ## has nonempty intersection. return intersection
                return [float(maxArray.lb), float(minArray.ub)]
            else:  ## no intersection.
                return []

        return [lhs, rhs]

        # if float(a.lb) <= float(b.lb):
        #     minArray = a
        #     maxArray = b
        # else:
        #     minArray = b
        #     maxArray = a
        # if minArray.ub > maxArray.lb: ## has nonempty intersection. return intersection
        #     return [float(maxArray.lb), float(minArray.ub)]
        # else: ## no intersection.
        #     return []

    def intersect_two_boxes(a: "Box", b: "Box"):
        a_params = list(a.bounds.keys())
        b_params = list(b.bounds.keys())

        beta_0_a = a.bounds[a_params[0]]
        beta_1_a = a.bounds[a_params[1]]
        beta_0_b = b.bounds[b_params[0]]
        beta_1_b = b.bounds[b_params[1]]

        beta_0 = Box.intersection(beta_0_a, beta_0_b)
        if len(beta_0) < 1:
            return None
        beta_1 = Box.intersection(beta_1_a, beta_1_b)
        if len(beta_1) < 1:
            return None

        return Box(
            [
                Parameter(a_params[0], lb=beta_0[0], ub=beta_0[1]),
                Parameter(a_params[1], lb=beta_1[0], ub=beta_1[1]),
            ]
        )

        # a = list(b1.bounds.values())
        # b = list(b2.bounds.values())

        # result = []
        # d = len(a) ## dimension
        # for i in range(d):
        #     subresult = Box.intersection(a[i],b[i])
        #     if subresult == []:
        #         return None
        #     else:
        #         result.append(subresult)
        # return result

    def subtract_two_1d_intervals(a: Interval, b: Interval) -> Interval:
        """Given 2 intervals a = [a0,a1] and b=[b0,b1], return the part of a that does not intersect with b."""

        if math_utils.lt(a.lb, b.lb):
            return Interval(a.lb, b.lb)

        if math_utils.gt(a.lb, b.lb):
            return Interval(b.ub, a.ub)

        return None

        # if intersect_two_1d_boxes(a,b) == None:
        #     return a
        # else:
        #     if a[0] < b[0]:
        #         return [a[0],b[0]]
        #     elif a[0] > b[0]:
        #         return [b[1],a[1]]

    ### WIP - just for 2 dimensions at this point.
    @staticmethod
    def symmetric_difference_two_boxes(a: "Box", b: "Box") -> List["Box"]:
        result: List["Box"] = []
        # if the same box then no symmetric difference
        if a == b:
            return result

        ## no intersection so they are disjoint - return both original boxes
        if Box.intersect_two_boxes(a, b) == None:
            return [a, b]

        # There must be some symmetric difference below here
        a_params = list(a.bounds.keys())
        b_params = list(b.bounds.keys())

        beta_0_a = a.bounds[a_params[0]]
        beta_1_a = a.bounds[a_params[1]]
        beta_0_b = b.bounds[b_params[0]]
        beta_1_b = b.bounds[b_params[1]]

        # TODO assumes 2 dimensions and aligned parameter names
        def make_box_2d(p_bounds):
            b0_bounds = p_bounds[0]
            b1_bounds = p_bounds[1]
            b = Box(
                [
                    Parameter(a_params[0], lb=b0_bounds.lb, ub=b0_bounds.ub),
                    Parameter(a_params[1], lb=b1_bounds.lb, ub=b1_bounds.ub),
                ]
            )
            return b

        xbounds = Box.subtract_two_1d_intervals(beta_0_a, beta_0_b)
        if xbounds != None:
            result.append(make_box_2d([xbounds, beta_1_a]))
        xbounds = Box.subtract_two_1d_intervals(beta_0_b, beta_0_a)
        if xbounds != None:
            result.append(make_box_2d([xbounds, beta_1_b]))
        ybounds = Box.subtract_two_1d_intervals(beta_1_a, beta_1_b)
        if ybounds != None:
            result.append(make_box_2d([beta_0_a, ybounds]))
        ybounds = Box.subtract_two_1d_intervals(beta_1_b, beta_1_a)
        if ybounds != None:
            result.append(make_box_2d([beta_0_b, ybounds]))

        return result


class SearchStatistics(object):
    def __init__(self, manager: SyncManager):
        self.multiprocessing = manager is not None
        self.num_true = manager.Value("i", 0) if self.multiprocessing else 0
        self.num_false = manager.Value("i", 0) if self.multiprocessing else 0
        self.num_unknown = manager.Value("i", 0) if self.multiprocessing else 0
        self.residuals = manager.Queue() if self.multiprocessing else SQueue()
        self.current_residual = (
            manager.Value("d", 0.0) if self.multiprocessing else 0.0
        )
        self.last_time = manager.Array("u", "") if self.multiprocessing else []
        self.iteration_time = (
            manager.Queue() if self.multiprocessing else SQueue()
        )
        self.iteration_operation = (
            manager.Queue() if self.multiprocessing else SQueue()
        )

    # def close(self):
    #     self.residuals.close()
    #     self.iteration_time.close()
    #     self.iteration_operation.close()


class WaitAction(ABC):
    def __init__(self) -> None:
        pass

    @abstractmethod
    def run(self) -> None:
        pass


class ResultHandler(ABC):
    def __init__(self) -> None:
        pass

    def __enter__(self) -> "ResultHandler":
        self.open()
        return self

    def __exit__(self) -> None:
        self.close()

    @abstractmethod
    def open(self) -> None:
        pass

    @abstractmethod
    def process(self, result: dict) -> None:
        pass

    @abstractmethod
    def close(self) -> None:
        pass


class ResultCombinedHandler(ResultHandler):
    def __init__(self, handlers: List[ResultHandler]) -> None:
        self.handlers = handlers if handlers is not None else []

    def open(self) -> None:
        for h in self.handlers:
            try:
                h.open()
            except Exception as e:
                l.error(traceback.format_exc())

    def process(self, result: dict) -> None:
        for h in self.handlers:
            try:
                h.process(result)
            except Exception as e:
                l.error(traceback.format_exc())

    def close(self) -> None:
        for h in self.handlers:
            try:
                h.close()
            except Exception as e:
                l.error(traceback.format_exc())


class SearchConfig(Config):
    def __init__(
        self,
        *,  # non-positional keywords
        tolerance=1e-2,
        queue_timeout=1,
        number_of_processes=mp.cpu_count(),
        handler: ResultHandler = None,
        wait_timeout=None,
        wait_action=None,
        wait_action_timeout=0.05,
        read_cache=None,
    ) -> None:
        self.tolerance = tolerance
        self.queue_timeout = queue_timeout
        self.number_of_processes = number_of_processes
        self.handler: ResultHandler = handler
        self.wait_timeout = wait_timeout
        self.wait_action = wait_action
        self.wait_action_timeout = wait_action_timeout
        self.read_cache = read_cache


def _encode_labeled_box(box: Box, label: str):
    return {"label": label, "type": "box", "value": box.to_dict()}


def encode_true_box(box: Box):
    return _encode_labeled_box(box, "true")


def encode_false_box(box: Box):
    return _encode_labeled_box(box, "false")


def encode_unknown_box(box: Box):
    return _encode_labeled_box(box, "unkown")


def decode_labeled_box(box: dict):
    if box["type"] != "box":
        return None
    return (Box.from_dict(box["value"]), box["label"])


def _encode_labeled_point(point: Point, label: str):
    return {"label": label, "type": "point", "value": point.to_dict()}


def encode_true_point(point: Point):
    return _encode_labeled_point(point, "true")


def encode_false_point(point: Point):
    return _encode_labeled_point(point, "false")


def encode_unknown_point(point: Point):
    return _encode_labeled_point(point, "unkown")


def decode_labeled_point(point: dict):
    if point["type"] != "point":
        return None
    return (Point.from_dict(point["value"]), point["label"])


def decode_labeled_object(obj: dict):
    if obj["type"] == "point":
        return (decode_labeled_point(obj), Point)
    if obj["type"] == "box":
        return (decode_labeled_box(obj), Box)
    return None<|MERGE_RESOLUTION|>--- conflicted
+++ resolved
@@ -12,14 +12,8 @@
 from funman.model import Parameter
 from funman.constants import NEG_INFINITY, POS_INFINITY, BIG_NUMBER
 from numpy import average
-<<<<<<< HEAD
-from pysmt.shortcuts import Real, GE, LT, LE, And, TRUE, Equals
-import funman.math_utils as math_utils
-import multiprocess as mp
-=======
 from pysmt.shortcuts import Real, GE, LT, And, TRUE, Equals
 import funman.math_utils as math_utils
->>>>>>> e8bb2b42
 
 
 class Interval(object):
@@ -376,13 +370,9 @@
         b0_bounds = Interval.make_interval(p_bounds[0])
         print(b0_bounds.lb)
         b1_bounds = Interval.make_interval(p_bounds[1])
-<<<<<<< HEAD
-        b = Box([Parameter("foo", lb=b0_bounds.lb, ub=b0_bounds.ub)])
-=======
         b = Box([
             Parameter('foo', lb=b0_bounds.lb, ub=b0_bounds.ub)
         ])
->>>>>>> e8bb2b42
         return b
 
     def union(a: "Box", b: "Box") -> List["Box"]:
@@ -396,66 +386,23 @@
         beta_1_b = b.bounds[b_params[1]]
 
         beta_0 = Box.intersection(beta_0_a, beta_0_b)
-<<<<<<< HEAD
-        if beta_0 != []:  ## boxes intersect on the given axis
-            bounds = beta_0
-            print("todo: also calculate heights for the non-intersected parts.")
-        else:  ## boxes do not intersect on the given axis: just return original boxes and their heights
-=======
         if beta_0 != []: ## boxes intersect on the given axis
             bounds = beta_0
             print("todo: also calculate heights for the non-intersected parts.")
         else: ## boxes do not intersect on the given axis: just return original boxes and their heights
->>>>>>> e8bb2b42
             bounds1 = beta_0_a
             bounds2 = beta_0_b
             height1 = math_utils.minus(beta_1_a.ub, beta_1_a.lb)
             height2 = math_utils.minus(beta_1_b.ub, beta_1_b.lb)
             print(height1, height2)
         beta_1 = Box.intersection(beta_1_a, beta_1_b)
-<<<<<<< HEAD
-        if beta_1 == []:  ## no intersection
-=======
         if beta_1 == []: ## no intersection
->>>>>>> e8bb2b42
             print(beta_1_a.lb)
             print(beta_1_a.ub)
             print(beta_1_b.lb)
             print(beta_1_b.ub)
             height1 = math_utils.minus(beta_1_a.ub, beta_1_a.lb)
             height2 = math_utils.minus(beta_1_b.ub, beta_1_b.lb)
-<<<<<<< HEAD
-            total_height = math_utils.plus(height1, height2)
-        else:  ## boxes intersect along y-axis
-            print("todo")
-
-    def split_bounds(a: "Box", b: "Box"):
-        interval_list = []
-        height_list = []
-        a_params = list(a.bounds.keys())
-        b_params = list(b.bounds.keys())
-        beta_0_a = a.bounds[a_params[0]]  # first box, first parameter
-        beta_1_a = a.bounds[a_params[1]]  # first box, second parameter
-        beta_0_b = b.bounds[b_params[0]]  # second box, first parameter
-        beta_1_b = b.bounds[b_params[1]]  # second box, second parameter
-        beta_0_intersection = Box.intersection(
-            beta_0_a, beta_0_b
-        )  # intersection of the first parameter for first box and second box
-        beta_0_a_new = Interval.subtract_two_1d_intervals(
-            beta_0_a, Interval.make_interval(beta_0_intersection)
-        )
-        beta_0_b_new = Interval.subtract_two_1d_intervals(
-            beta_0_b, Interval.make_interval(beta_0_intersection)
-        )
-        beta_0_a_new_2 = Interval.subtract_two_1d_intervals(
-            Interval.make_interval(beta_0_intersection), beta_0_a
-        )
-        beta_0_b_new_2 = Interval.subtract_two_1d_intervals(
-            Interval.make_interval(beta_0_intersection), beta_0_b
-        )
-        if beta_0_intersection != None:
-            interval = beta_0_intersection
-=======
             total_height = math_utils.plus(height1,height2)
         else: ## boxes intersect along y-axis
             print("todo")
@@ -478,39 +425,10 @@
         if beta_0_intersection != None:
             interval = beta_0_intersection
             ybounds = Interval.union(beta_1_a, beta_1_b)[0]
->>>>>>> e8bb2b42
             height = Interval.union(beta_1_a, beta_1_b)[1]
             if interval not in interval_list:
                 interval_list.append(interval)
                 height_list.append(height)
-<<<<<<< HEAD
-        if beta_0_a_new != None:
-            interval = beta_0_a_new
-            height = Interval.width(beta_1_a)
-            if interval not in interval_list:
-                interval_list.append(interval)
-                height_list.append(height)
-        if beta_0_a_new_2 != None:
-            interval = beta_0_a_new_2
-            height = Interval.width(beta_1_a)
-            if interval not in interval_list:
-                interval_list.append(interval)
-                height_list.append(height)
-        if beta_0_b_new != None:
-            interval = beta_0_b_new
-            height = Interval.width(beta_1_b)
-            if interval not in interval_list:
-                interval_list.append(interval)
-                height_list.append(height)
-        if beta_0_b_new_2 != None:
-            interval = beta_0_b_new_2
-            height = Interval.width(beta_1_b)
-            if interval not in interval_list:
-                interval_list.append(interval)
-                height_list.append(height)
-        return interval_list, height_list
-
-=======
                 ybounds_list.append(ybounds)
         if beta_0_a_new != None:
             interval = beta_0_a_new
@@ -547,30 +465,10 @@
         return interval_list, height_list, ybounds_list
                 
         
->>>>>>> e8bb2b42
     def check_bounds_disjoint_equal_bool(a: "Box", b: "Box"):
         ### specify first parameter (the one to check whether there is an intersection on)
         a_params = list(a.bounds.keys())
         b_params = list(b.bounds.keys())
-<<<<<<< HEAD
-        beta_0_a = a.bounds[a_params[0]]  # first box, first parameter
-        beta_1_a = a.bounds[a_params[1]]  # first box, second parameter
-        beta_0_b = b.bounds[b_params[0]]  # second box, first parameter
-        beta_1_b = b.bounds[b_params[1]]  # second box, second parameter
-        if beta_0_a == beta_0_b:  ## bounds are equal: done
-            print("done: beta_0 bounds are equal")
-            return True
-        else:
-            beta_0_intersection = Box.intersection(
-                beta_0_a, beta_0_b
-            )  # intersection of the first parameter for first box and second box
-            if beta_0_intersection == []:  ## disjoint: done
-                print("done: beta_0 bounds are disjoint")
-                return True
-            else:  ## there is both some intersection and some symmetric difference. split accordingly.
-                return False
-
-=======
         beta_0_a = a.bounds[a_params[0]] # first box, first parameter
         beta_1_a = a.bounds[a_params[1]] # first box, second parameter
         beta_0_b = b.bounds[b_params[0]] # second box, first parameter
@@ -586,22 +484,10 @@
             else: ## there is both some intersection and some symmetric difference. split accordingly.
                 return False
                 
->>>>>>> e8bb2b42
     def check_bounds_disjoint_equal(a: "Box", b: "Box"):
         ### specify first parameter (the one to check whether there is an intersection on)
         a_params = list(a.bounds.keys())
         b_params = list(b.bounds.keys())
-<<<<<<< HEAD
-        beta_0_a = a.bounds[a_params[0]]  # first box, first parameter
-        beta_1_a = a.bounds[a_params[1]]  # first box, second parameter
-        beta_0_b = b.bounds[b_params[0]]  # second box, first parameter
-        beta_1_b = b.bounds[b_params[1]]  # second box, second parameter
-        print("beta_0_a:", beta_0_a)
-        print("beta_0_b:", beta_0_b)
-        print("beta_1_a:", beta_1_a)
-        print("beta_1_b:", beta_1_b)
-        if beta_0_a == beta_0_b:  ## bounds are equal: done
-=======
         beta_0_a = a.bounds[a_params[0]] # first box, first parameter
         beta_1_a = a.bounds[a_params[1]] # first box, second parameter
         beta_0_b = b.bounds[b_params[0]] # second box, first parameter
@@ -611,7 +497,6 @@
 #        print('beta_1_a:',beta_1_a)
 #        print('beta_1_b:',beta_1_b)
         if beta_0_a == beta_0_b: ## bounds are equal: done
->>>>>>> e8bb2b42
             print("done: beta_0 bounds are equal")
             ## calculate width of union
             beta_1_union = Interval.union(beta_1_a, beta_1_b)
@@ -619,27 +504,6 @@
             beta_1_union_height = beta_1_union[1]
             return True, [beta_0_a], beta_1_union_interval, beta_1_union_height
         else:
-<<<<<<< HEAD
-            beta_0_intersection = Box.intersection(
-                beta_0_a, beta_0_b
-            )  # intersection of the first parameter for first box and second box
-            if beta_0_intersection == []:  ## disjoint: done
-                print("done: beta_0 bounds are disjoint")
-                return (
-                    True,
-                    [beta_0_a, beta_0_b],
-                    [beta_1_a, beta_1_b],
-                    [Interval.width(beta_1_a), Interval.width(beta_1_b)],
-                )
-            else:  ## there is both some intersection and some symmetric difference. split accordingly.
-                #                print("in progress: splitting")
-                return (
-                    False,
-                    Box.split_bounds(a, b),
-                    Interval.union(beta_1_a, beta_1_b),
-                )
-
-=======
             beta_0_intersection = Box.intersection(beta_0_a, beta_0_b) # intersection of the first parameter for first box and second box
             if beta_0_intersection == []: ## disjoint: done
                 print("done: beta_0 bounds are disjoint")
@@ -650,7 +514,6 @@
                 
                 
             
->>>>>>> e8bb2b42
     def _get_max_width_parameter(self):
         widths = [bounds.width() for _, bounds in self.bounds.items()]
         max_width = max(widths)
@@ -699,8 +562,6 @@
             elif math_utils.lt(a.lb, b.lb):
                 minArray = a
                 maxArray = b
-<<<<<<< HEAD
-=======
             else:
                 minArray = b
                 maxArray = a
@@ -718,7 +579,25 @@
             subresult = Box.intersection(a[i],b[i])
             if subresult == []:
                 return None
->>>>>>> e8bb2b42
+            else:
+                result.append(subresult)
+        return result
+
+    def subtract_two_1d_boxes(a,b):
+        """Given 2 intervals a = [a0,a1] and b=[b0,b1], return the part of a that does not intersect with b."""
+        if intersect_two_1d_boxes(a,b) == None:
+            return a
+        else:
+            if a.lb == b.lb:
+                if math_utils.lt(a.ub, b.ub):
+                    minArray = a
+                    maxArray = b
+                else:
+                    minArray = b
+                    maxArray = a
+            elif math_utils.lt(a.lb, b.lb):
+                minArray = a
+                maxArray = b
             else:
                 minArray = b
                 maxArray = a
