"""
This submodule contains definitions for the behaviors used
during the configuration and execution of a search.
"""
from abc import ABC, abstractmethod
from functools import total_ordering
from multiprocessing.managers import SyncManager
from queue import Queue as SQueue
import traceback
from typing import Dict, List, Union
from funman.config import Config
from funman.model import Parameter
from funman.constants import NEG_INFINITY, POS_INFINITY, BIG_NUMBER

from numpy import average
from pysmt.shortcuts import Real, GE, LT, LE, And, TRUE, Equals
import funman.math_utils as math_utils
import multiprocess as mp
import logging

l = logging.getLogger(__name__)


class Interval(object):
    def __init__(self, lb: float, ub: float) -> None:
        self.lb = lb
        self.ub = ub
        self.cached_width = None

    def make_interval(p_bounds) -> "Interval":
        b0_bounds = p_bounds[0]
        b1_bounds = p_bounds[1]
        b = Interval(lb=b0_bounds, ub=b1_bounds)
        return b

    def width(self):
        if self.cached_width is None:
            if self.lb == NEG_INFINITY or self.ub == POS_INFINITY:
                self.cached_width = BIG_NUMBER
            else:
                self.cached_width = self.ub - self.lb
        return self.cached_width

    def __lt__(self, other):
        if isinstance(other, Interval):
            return self.width() < other.width()
        else:
            raise Exception(
                f"Cannot compare __lt__() Interval to {type(other)}"
            )

    def __eq__(self, other):
        if isinstance(other, Interval):
            return self.lb == other.lb and self.ub == other.ub
        else:
            return False

    def __repr__(self):
        return f"[{self.lb}, {self.ub}]"

    def __str__(self):
        return self.__repr__()

    def finite(self) -> bool:
        return self.lb != NEG_INFINITY and self.ub != POS_INFINITY

    def contains(self, other: "Interval") -> bool:
        lhs = (
            (self.lb == NEG_INFINITY or other.lb != NEG_INFINITY)
            if (self.lb == NEG_INFINITY or other.lb == NEG_INFINITY)
            else self.lb <= other.lb
        )
        rhs = (
            (other.ub != POS_INFINITY or self.ub == POS_INFINITY)
            if (self.ub == POS_INFINITY or other.ub == POS_INFINITY)
            else other.ub <= self.ub
        )
        return lhs and rhs

    def intersects(self, other: "Interval") -> bool:
        lhs = (
            (self.lb == NEG_INFINITY or other.lb != NEG_INFINITY)
            if (self.lb == NEG_INFINITY or other.lb == NEG_INFINITY)
            else self.lb < other.lb ## DMI change < to <=
        )
        rhs = (
            (other.ub != POS_INFINITY or self.ub == POS_INFINITY)
            if (self.ub == POS_INFINITY or other.ub == POS_INFINITY)
            else other.ub < self.ub ## DMI change < to <=
        )
        return lhs or rhs

    def intersection(self, other: "Interval") -> bool:
        # FIXME Drisana
        pass

    def midpoint(self, points=None):
        if points:
            # Get value that is the average of points (i.e., midpoint between points)
            return float(average(points))

        if self.lb == NEG_INFINITY and self.ub == POS_INFINITY:
            return 0
        elif self.lb == NEG_INFINITY:
            return self.ub - BIG_NUMBER
        if self.ub == POS_INFINITY:
            return self.lb + BIG_NUMBER
        else:
            return ((self.ub - self.lb) / 2) + self.lb

    def union(self, other: "Interval") -> List["Interval"]:
        if self == other:  ## intervals are equal, so return original interval
            ans = [self]
            total_height = [Interval.width(self)]
            return ans, total_height
        else:  ## intervals are not the same. start by identifying the lower and higher intervals.
            if self.lb == other.lb:
                if math_utils.lt(self.ub, other.lb):
                    minInterval = self
                    maxInterval = other
                else:  ## other.ub > self.ub
                    minInterval = other
                    maxInterval = self
            elif math_utils.lt(self.lb, other.lb):
                minInterval = self
                maxInterval = other
            else:
                minInterval = other
                maxInterval = self
        if math_utils.gte(
            minInterval.ub, maxInterval.lb
        ):  ## intervals intersect.
            ans = Interval.make_interval([minInterval.lb, maxInterval.ub])
            total_height = Interval.width(ans)
            return ans, total_height
        elif math_utils.lt(
            minInterval.ub, maxInterval.lb
        ):  ## intervals are disjoint.
            ans = [minInterval, maxInterval]
            total_height = [
                math_utils.plus(
                    Interval.width(minInterval), Interval.width(maxInterval)
                )
            ]
            return ans, total_height

    def subtract_two_1d_intervals(
        a: "Interval", b: "Interval"
    ) -> "Interval":  ## TODO Drisana - fix
        """Given 2 intervals a = [a0,a1] and b=[b0,b1], return the part of a that does not intersect with b."""
        if math_utils.gte(a.lb, b.lb):
            if math_utils.lte(a.ub, b.ub):  ## a is a subset of b: return None
                return None
            return Interval(b.ub, a.ub)
        elif math_utils.lt(a.lb, b.lb):
            return Interval(a.lb, b.lb)

        return None

    def subtract_two_1d_lists(a, b):
        """Given 2 intervals a = [a0,a1] and b=[b0,b1], return the part of a that does not intersect with b."""

        if math_utils.lt(a[0], b[0]):
            return [a[0], b[0]]

        if math_utils.gt(a[0], b[0]):
            return [b[0], a[0]]

        return None

    def union(self, other: "Interval") -> List["Interval"]:
        if self == other:  ## intervals are equal, so return original interval
            ans = [self]
            total_height = [Interval.width(self)]
            return ans, total_height
        else:  ## intervals are not the same. start by identifying the lower and higher intervals.
            if self.lb == other.lb:
                if math_utils.lt(self.ub, other.lb):
                    minInterval = self
                    maxInterval = other
                else:  ## other.ub > self.ub
                    minInterval = other
                    maxInterval = self
            elif math_utils.lt(self.lb, other.lb):
                minInterval = self
                maxInterval = other
            else:
                minInterval = other
                maxInterval = self
        if math_utils.gte(
            minInterval.ub, maxInterval.lb
        ):  ## intervals intersect.
            ans = Interval.make_interval([minInterval.lb, maxInterval.ub])
            total_height = Interval.width(ans)
            return ans, total_height
        elif math_utils.lt(
            minInterval.ub, maxInterval.lb
        ):  ## intervals are disjoint.
            ans = [minInterval, maxInterval]
            total_height = [
                math_utils.plus(
                    Interval.width(minInterval), Interval.width(maxInterval)
                )
            ]
            return ans, total_height

    def subtract_two_1d_intervals(
        a: "Interval", b: "Interval"
    ) -> "Interval":  ## TODO Drisana - fix
        """Given 2 intervals a = [a0,a1] and b=[b0,b1], return the part of a that does not intersect with b."""
        if math_utils.gte(a.lb, b.lb):
            if math_utils.lte(a.ub, b.ub):  ## a is a subset of b: return None
                return None
            return Interval(b.ub, a.ub)
        elif math_utils.lt(a.lb, b.lb):
            return Interval(a.lb, b.lb)

        return None

    def subtract_two_1d_lists(a, b):
        """Given 2 intervals a = [a0,a1] and b=[b0,b1], return the part of a that does not intersect with b."""

        if math_utils.lt(a[0], b[0]):
            return [a[0], b[0]]

        if math_utils.gt(a[0], b[0]):
            return [b[0], a[0]]

        return None

    def contains_value(self, value: float) -> bool:
        lhs = self.lb == NEG_INFINITY or self.lb <= value
        rhs = self.ub == POS_INFINITY or value <= self.ub
        return lhs and rhs

    def to_smt(self, p: Parameter, closed_upper_bound=False):
        lower = (
            GE(p.symbol(), Real(self.lb)) if self.lb != NEG_INFINITY else TRUE()
        )
        upper_ineq = LE if closed_upper_bound else LT
        upper = (
            upper_ineq(p.symbol(), Real(self.ub))
            if self.ub != POS_INFINITY
            else TRUE()
        )
        return And(
            lower,
            upper,
        ).simplify()

    def to_dict(self):
        return {
            "lb": self.lb,
            "ub": self.ub,
            # "cached_width": self.cached_width
        }

    @staticmethod
    def from_dict(data):
        res = Interval(data["lb"], data["ub"])
        # res.cached_width = data["cached_width"]
        return res


class Point(object):
    def __init__(self, parameters) -> None:
        self.values = {p: 0.0 for p in parameters}

    def __str__(self):
        return f"{self.values.values()}"

    def to_dict(self):
        return {"values": {k.name: v for k, v in self.values.items()}}

    @staticmethod
    def from_dict(data):
        res = Point([])
        res.values = {Parameter(k): v for k, v in data["values"].items()}
        return res

    def __hash__(self):
        return int(sum([v for _, v in self.values.items()]))

    def __eq__(self, other):
        if isinstance(other, Point):
            return all(
                [self.values[p] == other.values[p] for p in self.values.keys()]
            )
        else:
            return False

    def to_smt(self):
        return And(
            [Equals(p.symbol, Real(value)) for p, value in self.values.items()]
        )


@total_ordering
class Box(object):
    def __init__(self, parameters) -> None:
        self.bounds: Dict[Parameter, Interval] = {
            p: Interval(p.lb, p.ub) for p in parameters
        }
        self.cached_width = None

    def to_smt(self, closed_upper_bound=False):
        return And(
            [
                interval.to_smt(p, closed_upper_bound=closed_upper_bound)
                for p, interval in self.bounds.items()
            ]
        )

    def to_dict(self):
        return {
            "bounds": {k.name: v.to_dict() for k, v in self.bounds.items()},
            # "cached_width": self.cached_width
        }

    @staticmethod
    def from_dict(data):
        res = Box([])
        res.bounds = {
            Parameter(k): Interval.from_dict(v)
            for k, v in data["bounds"].items()
        }
        # res.cached_width = data["cached_width"]
        return res

    def _copy(self):
        c = Box(list(self.bounds.keys()))
        for p, b in self.bounds.items():
            c.bounds[p] = Interval(b.lb, b.ub)
        return c

    def __lt__(self, other):
        if isinstance(other, Box):
            return self.width() > other.width()
        else:
            raise Exception(f"Cannot compare __lt__() Box to {type(other)}")

    def __eq__(self, other):
        if isinstance(other, Box):
            return all(
                [self.bounds[p] == other.bounds[p] for p in self.bounds.keys()]
            )
        else:
            return False

    def __repr__(self):
        return f"{self.bounds}"

    def __str__(self):
        return f"{self.bounds.values()}"

    def finite(self) -> bool:
        return all([i.finite() for _, i in self.bounds.items()])

    def contains(self, other: "Box") -> bool:
        return all(
            [
                interval.contains(other.bounds[p])
                for p, interval in self.bounds.items()
            ]
        )

    def contains_point(self, point: Point) -> bool:
        return all(
            [
                interval.contains_value(point.values[p])
                for p, interval in self.bounds.items()
            ]
        )

    def equal(b1, b2, param_list): ## added 11/27/22 DMI
        result = []
        for p1 in param_list:
            for b in b1.bounds:
                if b.name == p1:
                    b1_bounds = [b.lb, b.ub]
            for b in b2.bounds:
                if b.name == p1:
                    b2_bounds = [b.lb, b.ub]
            if b1_bounds == b2_bounds:
                result.append(True)
            else: 
                result.append(False)
        return all(result)

    def intersects(self, other: "Box") -> bool:
#        print([
#                interval.intersects(other.bounds[p])
#                for p, interval in self.bounds.items()
#        ]) ## DMI delete later
        return all( 
            [
                interval.intersects(other.bounds[p])
                for p, interval in self.bounds.items()
            ]
        )

    def make_box_2d(p_bounds) -> "Box":
        b0_bounds = Interval.make_interval(p_bounds[0])
        print(b0_bounds.lb)
        b1_bounds = Interval.make_interval(p_bounds[1])
        b = Box([Parameter("foo", lb=b0_bounds.lb, ub=b0_bounds.ub)])
        return b

    def union(a: "Box", b: "Box") -> List["Box"]:
        ### specify first parameter (the one to check whether there is an intersection on)
        a_params = list(a.bounds.keys())
        b_params = list(b.bounds.keys())

        beta_0_a = a.bounds[a_params[0]]
        beta_1_a = a.bounds[a_params[1]]
        beta_0_b = b.bounds[b_params[0]]
        beta_1_b = b.bounds[b_params[1]]

        beta_0 = Box.intersection(beta_0_a, beta_0_b)
        if beta_0 != []:  ## boxes intersect on the given axis
            bounds = beta_0
            print("todo: also calculate heights for the non-intersected parts.")
        else:  ## boxes do not intersect on the given axis: just return original boxes and their heights
            bounds1 = beta_0_a
            bounds2 = beta_0_b
            height1 = math_utils.minus(beta_1_a.ub, beta_1_a.lb)
            height2 = math_utils.minus(beta_1_b.ub, beta_1_b.lb)
            print(height1, height2)
        beta_1 = Box.intersection(beta_1_a, beta_1_b)
        if beta_1 == []:  ## no intersection
            print(beta_1_a.lb)
            print(beta_1_a.ub)
            print(beta_1_b.lb)
            print(beta_1_b.ub)
            height1 = math_utils.minus(beta_1_a.ub, beta_1_a.lb)
            height2 = math_utils.minus(beta_1_b.ub, beta_1_b.lb)
            total_height = math_utils.plus(height1, height2)
        else:  ## boxes intersect along y-axis
            print("todo")

    def split_bounds(a: "Box", b: "Box"):
        interval_list = []
        height_list = []
        ybounds_list = []
        a_params = list(a.bounds.keys())
        b_params = list(b.bounds.keys())
        beta_0_a = a.bounds[a_params[0]]  # first box, first parameter
        beta_1_a = a.bounds[a_params[1]]  # first box, second parameter
        beta_0_b = b.bounds[b_params[0]]  # second box, first parameter
        beta_1_b = b.bounds[b_params[1]]  # second box, second parameter
        beta_0_intersection = Box.intersection(
            beta_0_a, beta_0_b
        )  # intersection of the first parameter for first box and second box
        beta_0_a_new = Interval.subtract_two_1d_intervals(
            beta_0_a, Interval.make_interval(beta_0_intersection)
        )
        beta_0_b_new = Interval.subtract_two_1d_intervals(
            beta_0_b, Interval.make_interval(beta_0_intersection)
        )
        beta_0_a_new_2 = Interval.subtract_two_1d_intervals(
            Interval.make_interval(beta_0_intersection), beta_0_a
        )
        beta_0_b_new_2 = Interval.subtract_two_1d_intervals(
            Interval.make_interval(beta_0_intersection), beta_0_b
        )
        if beta_0_intersection != None:
            interval = beta_0_intersection
            ybounds = Interval.union(beta_1_a, beta_1_b)[0]
            height = Interval.union(beta_1_a, beta_1_b)[1]
            if interval not in interval_list:
                interval_list.append(interval)
                height_list.append(height)
                ybounds_list.append(ybounds)
        if beta_0_a_new != None:
            interval = beta_0_a_new
            ybounds = beta_1_a
            height = Interval.width(beta_1_a)
            if interval not in interval_list:
                interval_list.append([interval.lb, interval.ub])
                height_list.append(height)
                ybounds_list.append(ybounds)
        if beta_0_a_new_2 != None:
            interval = beta_0_a_new_2
            ybounds = beta_1_a
            height = Interval.width(beta_1_a)
            if interval not in interval_list:
                interval_list.append([interval.lb, interval.ub])
                height_list.append(height)
                ybounds_list.append(ybounds)
        if beta_0_b_new != None:
            interval = beta_0_b_new
            ybounds = beta_1_b
            height = Interval.width(beta_1_b)
            if interval not in interval_list:
                interval_list.append([interval.lb, interval.ub])
                height_list.append(height)
                ybounds_list.append(ybounds)
        if beta_0_b_new_2 != None:
            interval = beta_0_b_new_2
            ybounds = beta_1_b
            height = Interval.width(beta_1_b)
            if interval not in interval_list:
                interval_list.append([interval.lb, interval.ub])
                height_list.append(height)
                ybounds_list.append(ybounds)
        return interval_list, height_list, ybounds_list

    def check_bounds_disjoint_equal_bool(a: "Box", b: "Box"):
        ### specify first parameter (the one to check whether there is an intersection on)
        a_params = list(a.bounds.keys())
        b_params = list(b.bounds.keys())
        beta_0_a = a.bounds[a_params[0]]  # first box, first parameter
        beta_1_a = a.bounds[a_params[1]]  # first box, second parameter
        beta_0_b = b.bounds[b_params[0]]  # second box, first parameter
        beta_1_b = b.bounds[b_params[1]]  # second box, second parameter
        if beta_0_a == beta_0_b:  ## bounds are equal: done
            print("done: beta_0 bounds are equal")
            return True
        else:
            beta_0_intersection = Box.intersection(
                beta_0_a, beta_0_b
            )  # intersection of the first parameter for first box and second box
            if beta_0_intersection == []:  ## disjoint: done
                print("done: beta_0 bounds are disjoint")
                return True
            else:  ## there is both some intersection and some symmetric difference. split accordingly.
                return False

    def check_bounds_disjoint_equal(a: "Box", b: "Box"):
        ### specify first parameter (the one to check whether there is an intersection on)
        a_params = list(a.bounds.keys())
        b_params = list(b.bounds.keys())
        beta_0_a = a.bounds[a_params[0]]  # first box, first parameter
        beta_1_a = a.bounds[a_params[1]]  # first box, second parameter
        beta_0_b = b.bounds[b_params[0]]  # second box, first parameter
        beta_1_b = b.bounds[b_params[1]]  # second box, second parameter
        #        print('beta_0_a:',beta_0_a)
        #        print('beta_0_b:',beta_0_b)
        #        print('beta_1_a:',beta_1_a)
        #        print('beta_1_b:',beta_1_b)
        if beta_0_a == beta_0_b:  ## bounds are equal: done
            print("done: beta_0 bounds are equal")
            ## calculate width of union
            beta_1_union = Interval.union(beta_1_a, beta_1_b)
            beta_1_union_interval = beta_1_union[0]
            beta_1_union_height = beta_1_union[1]
            return True, [beta_0_a], beta_1_union_interval, beta_1_union_height
        else:
            beta_0_intersection = Box.intersection(
                beta_0_a, beta_0_b
            )  # intersection of the first parameter for first box and second box
            if beta_0_intersection == []:  ## disjoint: done
                print("done: beta_0 bounds are disjoint")
                return (
                    True,
                    [beta_0_a, beta_0_b],
                    [beta_1_a, beta_1_b],
                    [Interval.width(beta_1_a), Interval.width(beta_1_b)],
                )
            else:  ## there is both some intersection and some symmetric difference. split accordingly.
                #                print("in progress: splitting")
                return False, Box.split_bounds(
                    a, b
                )  # , Interval.union(beta_1_a, beta_1_b)

    def _get_max_width_point_parameter(self, points):
        # get the average distance from the center point for each parameter
        centers = {
            p: average([pt.values[p] for pt in points]) for p in self.bounds
        }
        point_distances = [
            {p: abs(pt.values[p] - centers[p]) for p in pt.values}
            for pt in points
        ]
        parameter_widths = {
            p: average([pt[p] for pt in point_distances]) for p in self.bounds
        }
        max_width_parameter = max(parameter_widths, key=parameter_widths.get)
        return max_width_parameter

    def _get_max_width_parameter(self):
        widths = [bounds.width() for _, bounds in self.bounds.items()]
        max_width = max(widths)
        param = list(self.bounds.keys())[widths.index(max_width)]
#        print('width info:', param, max_width)## DMI delete
        return param, max_width

    def width(self) -> float:
        if self.cached_width is None:
            _, width = self._get_max_width_parameter()
            self.cached_width = width

        return self.cached_width

    def split(self, points=None):
        """
        Split box along max width dimension. If points are provided, then pick the axis where the points are maximally distant.

        Parameters
        ----------
        points : List[Point], optional
            solution points that the split will separate, by default None

        Returns
        -------
        List[Box]
            Boxes resulting from the split.
        """

        if points:
            p = self._get_max_width_point_parameter(points)
            mid = self.bounds[p].midpoint(
                points=[pt.values[p] for pt in points]
            )
        else:
            p, _ = self._get_max_width_parameter()
            mid = self.bounds[p].midpoint()

        b1 = self._copy()
        b2 = self._copy()

        # b1 is lower half
        assert b1.bounds[p].lb < mid
        b1.bounds[p] = Interval(b1.bounds[p].lb, mid)

        # b2 is upper half
        assert mid <= b2.bounds[p].ub
        b2.bounds[p] = Interval(mid, b2.bounds[p].ub)

        return [b2, b1]

    def intersection(a: Interval, b: Interval) -> Interval:
        """Given 2 intervals with a = [a0,a1] and b=[b0,b1], check whether they intersect.  If they do, return interval with their intersection."""
        if a == b:
            return a
        else:
            if a.lb == b.lb:
                if math_utils.lt(a.ub, b.ub):
                    minArray = a
                    maxArray = b
                else:
                    minArray = b
                    maxArray = a
            elif math_utils.lt(a.lb, b.lb):
                minArray = a
                maxArray = b
            else:
                minArray = b
                maxArray = a
            if math_utils.gt(
                minArray.ub, maxArray.lb
            ):  ## has nonempty intersection. return intersection
                return [float(maxArray.lb), float(minArray.ub)]
            else:  ## no intersection.
                return []

<<<<<<< HEAD
    def intersect_two_boxes(b1, b2):
=======
    def intersect_two_boxes_selected_parameters(b1, b2, param_list): ## added 11/21/22 DMM
        result = []
        for p1 in param_list:
            for b in b1.bounds:
                if b.name == p1:
                    b1_bounds = Interval.make_interval([b.lb, b.ub])
            for b in b2.bounds:
                if b.name == p1:
                    b2_bounds = Interval.make_interval([b.lb, b.ub])
            intersection_ans = Box.intersection(b1_bounds, b2_bounds)
            dict_element = Parameter(p1, intersection_ans[0], intersection_ans[1])
            result.append(dict_element)
        return Box({i for i in result})

    def intersect_two_boxes(b1,b2):
>>>>>>> eebcfc74
        a = list(b1.bounds.values())
        b = list(b2.bounds.values())
        result = []
        d = len(a)  ## dimension
        for i in range(d):
            subresult = Box.intersection(a[i], b[i])
            if subresult == []:
                return None
            else:
                result.append(subresult)
        return result

    def subtract_two_1d_boxes(a, b):
        """Given 2 intervals a = [a0,a1] and b=[b0,b1], return the part of a that does not intersect with b."""
        if intersect_two_1d_boxes(a, b) == None:
            return a
        else:
            if a.lb == b.lb:
                if math_utils.lt(a.ub, b.ub):
                    minArray = a
                    maxArray = b
                else:
                    minArray = b
                    maxArray = a
            elif math_utils.lt(a.lb, b.lb):
                minArray = a
                maxArray = b
            else:
                minArray = b
                maxArray = a
            if math_utils.gt(
                minArray.ub, maxArray.lb
            ):  ## has nonempty intersection. return intersection
                return [float(maxArray.lb), float(minArray.ub)]
            else:  ## no intersection.
                return []

        return [lhs, rhs]

        # if float(a.lb) <= float(b.lb):
        #     minArray = a
        #     maxArray = b
        # else:
        #     minArray = b
        #     maxArray = a
        # if minArray.ub > maxArray.lb: ## has nonempty intersection. return intersection
        #     return [float(maxArray.lb), float(minArray.ub)]
        # else: ## no intersection.
        #     return []

    def intersect_two_boxes(a: "Box", b: "Box"):
        a_params = list(a.bounds.keys())
        b_params = list(b.bounds.keys())

        beta_0_a = a.bounds[a_params[0]]
        beta_1_a = a.bounds[a_params[1]]
        beta_0_b = b.bounds[b_params[0]]
        beta_1_b = b.bounds[b_params[1]]

        beta_0 = Box.intersection(beta_0_a, beta_0_b)
        if len(beta_0) < 1:
            return None
        beta_1 = Box.intersection(beta_1_a, beta_1_b)
        if len(beta_1) < 1:
            return None

        return Box(
            [
                Parameter(a_params[0], lb=beta_0[0], ub=beta_0[1]),
                Parameter(a_params[1], lb=beta_1[0], ub=beta_1[1]),
            ]
        )

        # a = list(b1.bounds.values())
        # b = list(b2.bounds.values())

        # result = []
        # d = len(a) ## dimension
        # for i in range(d):
        #     subresult = Box.intersection(a[i],b[i])
        #     if subresult == []:
        #         return None
        #     else:
        #         result.append(subresult)
        # return result

    def subtract_two_1d_intervals(a: Interval, b: Interval) -> Interval:
        """Given 2 intervals a = [a0,a1] and b=[b0,b1], return the part of a that does not intersect with b."""

        if math_utils.lt(a.lb, b.lb):
            return Interval(a.lb, b.lb)

        if math_utils.gt(a.lb, b.lb):
            return Interval(b.ub, a.ub)

        return None

        # if intersect_two_1d_boxes(a,b) == None:
        #     return a
        # else:
        #     if a[0] < b[0]:
        #         return [a[0],b[0]]
        #     elif a[0] > b[0]:
        #         return [b[1],a[1]]

    ### WIP - just for 2 dimensions at this point.
    @staticmethod
    def symmetric_difference_two_boxes(a: "Box", b: "Box") -> List["Box"]:
        result: List["Box"] = []
        # if the same box then no symmetric difference
        if a == b:
            return result

        ## no intersection so they are disjoint - return both original boxes
        if Box.intersect_two_boxes(a, b) == None:
            return [a, b]

        # There must be some symmetric difference below here
        a_params = list(a.bounds.keys())
        b_params = list(b.bounds.keys())

        beta_0_a = a.bounds[a_params[0]]
        beta_1_a = a.bounds[a_params[1]]
        beta_0_b = b.bounds[b_params[0]]
        beta_1_b = b.bounds[b_params[1]]

        # TODO assumes 2 dimensions and aligned parameter names
        def make_box_2d(p_bounds):
            b0_bounds = p_bounds[0]
            b1_bounds = p_bounds[1]
            b = Box(
                [
                    Parameter(a_params[0], lb=b0_bounds.lb, ub=b0_bounds.ub),
                    Parameter(a_params[1], lb=b1_bounds.lb, ub=b1_bounds.ub),
                ]
            )
            return b

        xbounds = Box.subtract_two_1d_intervals(beta_0_a, beta_0_b)
        if xbounds != None:
            result.append(make_box_2d([xbounds, beta_1_a]))
        xbounds = Box.subtract_two_1d_intervals(beta_0_b, beta_0_a)
        if xbounds != None:
            result.append(make_box_2d([xbounds, beta_1_b]))
        ybounds = Box.subtract_two_1d_intervals(beta_1_a, beta_1_b)
        if ybounds != None:
            result.append(make_box_2d([beta_0_a, ybounds]))
        ybounds = Box.subtract_two_1d_intervals(beta_1_b, beta_1_a)
        if ybounds != None:
            result.append(make_box_2d([beta_0_b, ybounds]))

        return result


class SearchStatistics(object):
    def __init__(self, manager: SyncManager):
        self.multiprocessing = manager is not None
        self.num_true = manager.Value("i", 0) if self.multiprocessing else 0
        self.num_false = manager.Value("i", 0) if self.multiprocessing else 0
        self.num_unknown = manager.Value("i", 0) if self.multiprocessing else 0
        self.residuals = manager.Queue() if self.multiprocessing else SQueue()
        self.current_residual = (
            manager.Value("d", 0.0) if self.multiprocessing else 0.0
        )
        self.last_time = manager.Array("u", "") if self.multiprocessing else []
        self.iteration_time = (
            manager.Queue() if self.multiprocessing else SQueue()
        )
        self.iteration_operation = (
            manager.Queue() if self.multiprocessing else SQueue()
        )

    # def close(self):
    #     self.residuals.close()
    #     self.iteration_time.close()
    #     self.iteration_operation.close()


class WaitAction(ABC):
    def __init__(self) -> None:
        pass

    @abstractmethod
    def run(self) -> None:
        pass


class ResultHandler(ABC):
    def __init__(self) -> None:
        pass

    def __enter__(self) -> "ResultHandler":
        self.open()
        return self

    def __exit__(self) -> None:
        self.close()

    @abstractmethod
    def open(self) -> None:
        pass

    @abstractmethod
    def process(self, result: dict) -> None:
        pass

    @abstractmethod
    def close(self) -> None:
        pass


class ResultCombinedHandler(ResultHandler):
    def __init__(self, handlers: List[ResultHandler]) -> None:
        self.handlers = handlers if handlers is not None else []

    def open(self) -> None:
        for h in self.handlers:
            try:
                h.open()
            except Exception as e:
                l.error(traceback.format_exc())

    def process(self, result: dict) -> None:
        for h in self.handlers:
            try:
                h.process(result)
            except Exception as e:
                l.error(traceback.format_exc())

    def close(self) -> None:
        for h in self.handlers:
            try:
                h.close()
            except Exception as e:
                l.error(traceback.format_exc())


class SearchConfig(Config):
    def __init__(
        self,
        *,  # non-positional keywords
        tolerance=1e-2,
        queue_timeout=1,
        number_of_processes=mp.cpu_count(),
        handler: ResultHandler = None,
        wait_timeout=None,
        wait_action=None,
        wait_action_timeout=0.05,
        read_cache=None,
        episode_type=None,
        search=None,
        solver="z3",
    ) -> None:
        self.tolerance = tolerance
        self.queue_timeout = queue_timeout
        self.number_of_processes = number_of_processes
        self.handler: ResultHandler = handler
        self.wait_timeout = wait_timeout
        self.wait_action = wait_action
        self.wait_action_timeout = wait_action_timeout
        self.read_cache = read_cache
        self.episode_type = episode_type
        self.search = search
        self.solver = solver


def _encode_labeled_box(box: Box, label: str):
    return {"label": label, "type": "box", "value": box.to_dict()}


def encode_true_box(box: Box):
    return _encode_labeled_box(box, "true")


def encode_false_box(box: Box):
    return _encode_labeled_box(box, "false")


def encode_unknown_box(box: Box):
    return _encode_labeled_box(box, "unknown")


def decode_labeled_box(box: dict):
    if box["type"] != "box":
        return None
    return (Box.from_dict(box["value"]), box["label"])


def _encode_labeled_point(point: Point, label: str):
    return {"label": label, "type": "point", "value": point.to_dict()}


def encode_true_point(point: Point):
    return _encode_labeled_point(point, "true")


def encode_false_point(point: Point):
    return _encode_labeled_point(point, "false")


def encode_unknown_point(point: Point):
    return _encode_labeled_point(point, "unkown")


def decode_labeled_point(point: dict):
    if point["type"] != "point":
        return None
    return (Point.from_dict(point["value"]), point["label"])


def decode_labeled_object(obj: dict):
    if obj["type"] == "point":
        return (decode_labeled_point(obj), Point)
    if obj["type"] == "box":
        return (decode_labeled_box(obj), Box)
    return None<|MERGE_RESOLUTION|>--- conflicted
+++ resolved
@@ -654,9 +654,6 @@
             else:  ## no intersection.
                 return []
 
-<<<<<<< HEAD
-    def intersect_two_boxes(b1, b2):
-=======
     def intersect_two_boxes_selected_parameters(b1, b2, param_list): ## added 11/21/22 DMM
         result = []
         for p1 in param_list:
@@ -671,8 +668,7 @@
             result.append(dict_element)
         return Box({i for i in result})
 
-    def intersect_two_boxes(b1,b2):
->>>>>>> eebcfc74
+    def intersect_two_boxes(b1, b2):
         a = list(b1.bounds.values())
         b = list(b2.bounds.values())
         result = []
