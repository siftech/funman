from pysmt.shortcuts import (
    get_model,
    And,
    Symbol,
    FunctionType,
    Function,
    Equals,
    Int,
    Real,
    Iff,
    Plus,
    ForAll,
    LT,
    LE,
    GE,
)
from pysmt.typing import REAL


class CHIME(object):
    def make_chime_variables(num_timepoints):
        susceptible = [Symbol(f"s_{t}", REAL) for t in range(num_timepoints + 1)]
        infected = [Symbol(f"i_{t}", REAL) for t in range(num_timepoints + 1)]
        recovered = [Symbol(f"r_{t}", REAL) for t in range(num_timepoints + 1)]

        susceptible_n = [Symbol(f"s_n_{t+1}", REAL) for t in range(num_timepoints)]
        infected_n = [Symbol(f"i_n_{t+1}", REAL) for t in range(num_timepoints)]
        recovered_n = [Symbol(f"r_n_{t+1}", REAL) for t in range(num_timepoints)]

        scale = [Symbol(f"scale_{t+1}", REAL) for t in range(num_timepoints)]

        beta = Symbol(f"beta", REAL)
        gamma = Symbol(f"gamma", REAL)
        delta = Symbol(f"delta", REAL)
        n = Symbol(f"n", REAL)
        return (
            susceptible,
            infected,
            recovered,
            susceptible_n,
            infected_n,
            recovered_n,
            scale,
            beta,
            gamma,
            n,
            delta,
        )

    def make_chime_model(
        susceptible,
        infected,
        recovered,
        susceptible_n,
        infected_n,
        recovered_n,
        scale,
        beta,
        gamma,
        n,
        delta,
        num_timepoints,
    ):

        # Params
        parameters = And(
            [
                Equals(beta, Real(6.7e-05)),
                Equals(gamma, Real(0.07)),
                Equals(delta, Real(0.0)),
            ]
        )

        # initial population
        # s_n = 1000  ## main_s_n_exp
        # i_n = 1  ## main_i_n_exp
        # r_n = 1  ## main_r_n_exp
        init = And(
            [
                Equals(susceptible[0], Real(1000.0)),
                Equals(infected[0], Real(1.0)),
                Equals(recovered[0], Real(1.0)),
                Equals(n, susceptible[0] + infected[0] + recovered[0]),
            ]
        )

<<<<<<< HEAD
        dynamics = And(
            [
                And(
                    [
                        # r_n = gamma * i + r  # Update to the amount of individuals that are recovered ## sir_r_n_exp
                        Equals(
                            recovered_n[t],
                            gamma * infected[t] + recovered[t],
                        ),
                        # LE(
                        #     recovered_n[t],
                        #     gamma * infected[t] + recovered[t] + delta,
                        # ),
                        # GE(
                        #     recovered_n[t],
                        #     gamma * infected[t] + recovered[t] - delta,
                        # ),
                        # s_n = (-beta * s * i) + s  # Update to the amount of individuals that are susceptible ## sir_s_n_exp
                        Equals(
                            susceptible_n[t],
                            (-beta * susceptible[t] * infected[t]) + susceptible[t],
                        ),
                        # Equals(
                        #     susceptible_n[t],
                        #     (-beta * infected[t]) + susceptible[t],
                        # ),
                        # LE(
                        #     susceptible_n[t],
                        #     (-beta * susceptible[t] * infected[t])
                        #     + susceptible[t]
                        #     + delta,
                        # ),
                        # GE(
                        #     susceptible_n[t],
                        #     (-beta * susceptible[t] * infected[t])
                        #     + susceptible[t]
                        #     - delta,
                        # ),
                        # i_n = (beta * s * i - gamma * i) + i  # Update to the amount of individuals that are infectious ## sir_i_n_exp
                        # Equals(
                        #     infected_n[t],
                        #     (beta * susceptible[t] - gamma * infected[t]) + infected[t],
                        # ),
                        Equals(
                            infected_n[t],
                            (beta * susceptible[t] * infected[t] - gamma * infected[t])
                            + infected[t],
                        ),
                        # LE(
                        #     infected_n[t],
                        #     (beta * susceptible[t] * infected[t] - gamma * infected[t])
                        #     + infected[t]
                        #     + delta,
                        # ),
                        # GE(
                        #     infected_n[t],
                        #     (beta * susceptible[t] * infected[t] - gamma * infected[t])
                        #     + infected[t]
                        #     - delta,
                        # ),
                        # scale = n / (s_n + i_n + r_n)  # A scaling factor to compute updated disease variables ## sir_scale_exp
                        Equals(
                            scale[t],
                            n / (susceptible_n[t] + infected_n[t] + recovered_n[t]),
                        ),
                        # s = s_n * scale  ## sir_s_exp
                        Equals(susceptible[t + 1], susceptible_n[t] * scale[t]),
                        # i = i_n * scale  ## sir_i_exp
                        Equals(infected[t + 1], infected_n[t] * scale[t]),
                        # r = r_n * scale  ## sir_r_exp
                        Equals(recovered[t + 1], recovered_n[t] * scale[t]),
                    ]
                )
                for t in range(num_timepoints)
            ]
        )

        bounds = And(
            And(
                [
                    And(
                        [
                            LE(recovered[t], n),
                            GE(recovered[t], Real(0.0)),
                            LE(susceptible[t], n),
                            GE(susceptible[t], Real(0.0)),
                            LE(infected[t], n),
                            GE(infected[t], Real(0.0)),
                        ]
                    )
                    for t in range(num_timepoints + 1)
                ]
            ),
            And(
                [
                    And(
                        [
                            LE(recovered_n[t], n),
                            GE(recovered_n[t], Real(0.0)),
                            LE(susceptible_n[t], n),
                            GE(susceptible_n[t], Real(0.0)),
                            LE(infected_n[t], n),
                            GE(infected_n[t], Real(0.0)),
                        ]
                    )
                    for t in range(num_timepoints)
                ]
            ),
        )
=======
        dynamics = [
            And(
                [
                    # r_n = gamma * i + r  # Update to the amount of individuals that are recovered ## sir_r_n_exp
                    Equals(recovered_n[t], gamma * infected[t] + recovered[t]),
                    # s_n = (-beta * s * i) + s  # Update to the amount of individuals that are susceptible ## sir_s_n_exp
                    Equals(
                        susceptible_n[t],
                        (-beta * susceptible[t] * infected[t]) + susceptible[t],
                    ),
                    # i_n = (beta * s * i - gamma * i) + i  # Update to the amount of individuals that are infectious ## sir_i_n_exp
                    Equals(
                        infected_n[t],
                        (beta * susceptible[t] * infected[t] - gamma * infected[t])
                        + infected[t],
                    ),
                    # scale = n / (s_n + i_n + r_n)  # A scaling factor to compute updated disease variables ## sir_scale_exp
                    Equals(
                        scale[t],
                        n / (susceptible_n[t] + infected_n[t] + recovered_n[t]),
                    ),
                    # s = s_n * scale  ## sir_s_exp
                    Equals(susceptible[t + 1], susceptible_n[t] * scale[t]),
                    # i = i_n * scale  ## sir_i_exp
                    Equals(infected[t + 1], infected_n[t] * scale[t]),
                    # r = r_n * scale  ## sir_r_exp
                    Equals(recovered[t + 1], recovered_n[t] * scale[t]),
                ]
            )
            for t in range(num_timepoints)
        ]

        bounds = [
            And(
                [
                    LE(recovered_n[t], n),
                    GE(recovered_n[t], Real(0.0)),
                    LE(susceptible_n[t], n),
                    GE(susceptible_n[t], Real(0.0)),
                    LE(infected_n[t], n),
                    GE(infected_n[t], Real(0.0)),
                    LE(recovered[t + 1], n),
                    GE(recovered[t + 1], Real(0.0)),
                    LE(susceptible[t + 1], n),
                    GE(susceptible[t + 1], Real(0.0)),
                    LE(infected[t + 1], n),
                    GE(infected[t + 1], Real(0.0)),
                ]
            )
            for t in range(num_timepoints)
        ]

>>>>>>> d346e97d
        return parameters, init, dynamics, bounds

    def make_chime_query(infected, num_timepoints):
        threshold = 100

        # I_t <= 100
<<<<<<< HEAD
        query = And(
            [LT(infected[t], Real(threshold)) for t in range(num_timepoints + 1)]
        )
=======
        query = [LT(infected[t], Real(threshold)) for t in range(num_timepoints)]
>>>>>>> d346e97d
        return query<|MERGE_RESOLUTION|>--- conflicted
+++ resolved
@@ -84,117 +84,6 @@
             ]
         )
 
-<<<<<<< HEAD
-        dynamics = And(
-            [
-                And(
-                    [
-                        # r_n = gamma * i + r  # Update to the amount of individuals that are recovered ## sir_r_n_exp
-                        Equals(
-                            recovered_n[t],
-                            gamma * infected[t] + recovered[t],
-                        ),
-                        # LE(
-                        #     recovered_n[t],
-                        #     gamma * infected[t] + recovered[t] + delta,
-                        # ),
-                        # GE(
-                        #     recovered_n[t],
-                        #     gamma * infected[t] + recovered[t] - delta,
-                        # ),
-                        # s_n = (-beta * s * i) + s  # Update to the amount of individuals that are susceptible ## sir_s_n_exp
-                        Equals(
-                            susceptible_n[t],
-                            (-beta * susceptible[t] * infected[t]) + susceptible[t],
-                        ),
-                        # Equals(
-                        #     susceptible_n[t],
-                        #     (-beta * infected[t]) + susceptible[t],
-                        # ),
-                        # LE(
-                        #     susceptible_n[t],
-                        #     (-beta * susceptible[t] * infected[t])
-                        #     + susceptible[t]
-                        #     + delta,
-                        # ),
-                        # GE(
-                        #     susceptible_n[t],
-                        #     (-beta * susceptible[t] * infected[t])
-                        #     + susceptible[t]
-                        #     - delta,
-                        # ),
-                        # i_n = (beta * s * i - gamma * i) + i  # Update to the amount of individuals that are infectious ## sir_i_n_exp
-                        # Equals(
-                        #     infected_n[t],
-                        #     (beta * susceptible[t] - gamma * infected[t]) + infected[t],
-                        # ),
-                        Equals(
-                            infected_n[t],
-                            (beta * susceptible[t] * infected[t] - gamma * infected[t])
-                            + infected[t],
-                        ),
-                        # LE(
-                        #     infected_n[t],
-                        #     (beta * susceptible[t] * infected[t] - gamma * infected[t])
-                        #     + infected[t]
-                        #     + delta,
-                        # ),
-                        # GE(
-                        #     infected_n[t],
-                        #     (beta * susceptible[t] * infected[t] - gamma * infected[t])
-                        #     + infected[t]
-                        #     - delta,
-                        # ),
-                        # scale = n / (s_n + i_n + r_n)  # A scaling factor to compute updated disease variables ## sir_scale_exp
-                        Equals(
-                            scale[t],
-                            n / (susceptible_n[t] + infected_n[t] + recovered_n[t]),
-                        ),
-                        # s = s_n * scale  ## sir_s_exp
-                        Equals(susceptible[t + 1], susceptible_n[t] * scale[t]),
-                        # i = i_n * scale  ## sir_i_exp
-                        Equals(infected[t + 1], infected_n[t] * scale[t]),
-                        # r = r_n * scale  ## sir_r_exp
-                        Equals(recovered[t + 1], recovered_n[t] * scale[t]),
-                    ]
-                )
-                for t in range(num_timepoints)
-            ]
-        )
-
-        bounds = And(
-            And(
-                [
-                    And(
-                        [
-                            LE(recovered[t], n),
-                            GE(recovered[t], Real(0.0)),
-                            LE(susceptible[t], n),
-                            GE(susceptible[t], Real(0.0)),
-                            LE(infected[t], n),
-                            GE(infected[t], Real(0.0)),
-                        ]
-                    )
-                    for t in range(num_timepoints + 1)
-                ]
-            ),
-            And(
-                [
-                    And(
-                        [
-                            LE(recovered_n[t], n),
-                            GE(recovered_n[t], Real(0.0)),
-                            LE(susceptible_n[t], n),
-                            GE(susceptible_n[t], Real(0.0)),
-                            LE(infected_n[t], n),
-                            GE(infected_n[t], Real(0.0)),
-                        ]
-                    )
-                    for t in range(num_timepoints)
-                ]
-            ),
-        )
-=======
         dynamics = [
             And(
                 [
@@ -247,18 +136,11 @@
             for t in range(num_timepoints)
         ]
 
->>>>>>> d346e97d
         return parameters, init, dynamics, bounds
 
     def make_chime_query(infected, num_timepoints):
         threshold = 100
 
         # I_t <= 100
-<<<<<<< HEAD
-        query = And(
-            [LT(infected[t], Real(threshold)) for t in range(num_timepoints + 1)]
-        )
-=======
         query = [LT(infected[t], Real(threshold)) for t in range(num_timepoints)]
->>>>>>> d346e97d
         return query