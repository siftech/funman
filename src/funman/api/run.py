import argparse
import json
import logging
import os
import random
from contextlib import contextmanager
from time import sleep
from timeit import default_timer
from typing import Dict, Tuple, Union

from funman_demo.parameter_space_plotter import ParameterSpacePlotter
from matplotlib import pyplot as plt

import funman
from funman.api.settings import Settings
from funman.model.generated_models.petrinet import Model as GeneratedPetriNet
from funman.model.generated_models.regnet import Model as GeneratedRegnet
from funman.model.model import _wrap_with_internal_model
from funman.server.query import (
    FunmanResults,
    FunmanWorkRequest,
    FunmanWorkUnit,
)
from funman.server.storage import Storage
from funman.server.worker import FunmanWorker

l = logging.getLogger(__name__)

# import matplotlib.pyplot as plt


# from funman_demo.parameter_space_plotter import ParameterSpacePlotter


# RESOURCES = os.path.join(
#     os.path.dirname(os.path.abspath(__file__)), "../resources"
# )

# out_dir = os.path.join(
#     os.path.dirname(os.path.abspath(__file__)), "out", "evaluation"
# )


models = {GeneratedPetriNet, GeneratedRegnet}

# AMR_EXAMPLES_DIR = os.path.join(RESOURCES, "amr")
# AMR_PETRI_DIR = os.path.join(AMR_EXAMPLES_DIR, "petrinet", "amr-examples")
# AMR_REGNET_DIR = os.path.join(AMR_EXAMPLES_DIR, "regnet", "amr-examples")

# SKEMA_PETRI_DIR = os.path.join(AMR_EXAMPLES_DIR, "petrinet", "skema")
# SKEMA_REGNET_DIR = os.path.join(AMR_EXAMPLES_DIR, "regnet", "skema")

# MIRA_PETRI_DIR = os.path.join(AMR_EXAMPLES_DIR, "petrinet", "mira")


# cases = [
#     # S1 base model
#     (
#         os.path.join(MIRA_PETRI_DIR, "models", "eval_scenario1_base.json"),
#         os.path.join(MIRA_PETRI_DIR, "requests", "eval_scenario1_base.json"),
#     ),
#     # S1 base model ps for beta
#     (
#         os.path.join(MIRA_PETRI_DIR, "models", "eval_scenario1_base.json"),
#         os.path.join(
#             MIRA_PETRI_DIR, "requests", "eval_scenario1_base_ps_beta.json"
#         ),
#     ),
#     # S1 1.ii.1
#     (
#         os.path.join(
#             MIRA_PETRI_DIR, "models", "eval_scenario1_1_ii_1_init1.json"
#         ),
#         os.path.join(MIRA_PETRI_DIR, "requests", "eval_scenario1_1_ii_1.json"),
#     ),
#     # S1 2 # has issue with integer overflow due to sympy taylor series
#     (
#         os.path.join(MIRA_PETRI_DIR, "models", "eval_scenario1_1_ii_2.json"),
#         os.path.join(MIRA_PETRI_DIR, "requests", "eval_scenario1_1_ii_2.json"),
#     ),
#     # S1 3, advanced to t=75, parmsynth to separate (non)compliant
#     # (
#     #     os.path.join(MIRA_PETRI_DIR, "models", "eval_scenario1_1_ii_3_t75.json"),
#     #     os.path.join(MIRA_PETRI_DIR, "requests", "eval_scenario1_1_ii_3_t75_ps.json"),
#     # ),
#     # S3 base for CEIMS
#     (
#         os.path.join(MIRA_PETRI_DIR, "models", "eval_scenario3_base.json"),
#         os.path.join(MIRA_PETRI_DIR, "requests", "eval_scenario3_base.json"),
#     ),
# ]

# speedup_cases = [
#     # baseline: no substitution, no mcts, no query simplification
#     # > 10m
#     (
#         os.path.join(MIRA_PETRI_DIR, "models", "eval_scenario1_base.json"),
#         os.path.join(
#             MIRA_PETRI_DIR, "requests", "eval_scenario1_base_baseline.json"
#         ),
#         "Baseline",
#     ),
#     # mcts: no substitution, no query simplification
#     (
#         os.path.join(MIRA_PETRI_DIR, "models", "eval_scenario1_base.json"),
#         os.path.join(
#             MIRA_PETRI_DIR, "requests", "eval_scenario1_base_mcts.json"
#         ),
#         "MCTS",
#     ),
#     # mcts, substitution, no query simplification
#     (
#         os.path.join(MIRA_PETRI_DIR, "models", "eval_scenario1_base.json"),
#         os.path.join(
#             MIRA_PETRI_DIR, "requests", "eval_scenario1_base_substitution.json"
#         ),
#         "MCTS+Sub+Approx",
#     ),
#     # mcts, substitution, query simplification
#     (
#         os.path.join(MIRA_PETRI_DIR, "models", "eval_scenario1_base.json"),
#         os.path.join(MIRA_PETRI_DIR, "requests", "eval_scenario1_base.json"),
#         "MCTS+Sub+Approx+Compile",
#     ),
# ]


class GracefulKiller:
    kill_now = False

    def __init__(self):
        # signal.signal(signal.SIGINT, self.exit_gracefully)
        # signal.signal(signal.SIGTERM, self.exit_gracefully)
        pass

    def exit_gracefully(self, *args):
        l.info("Requesting FUNMAN to exit because of kill signal ...")
        self.kill_now = True


class Runner:
    @contextmanager
    def elapsed_timer(self):
        start = default_timer()
        elapser = lambda: default_timer() - start
        try:
            yield elapser
        finally:
            elapser = None

    def run(
        self,
        model,
        request,
        description="",
        case_out_dir=".",
        dump_plot=False,
        parameters_to_plot=None,
        point_plot_config={},
        num_points=None,
    ) -> FunmanResults:
        results = self.run_test_case(
            (model, request, description),
            case_out_dir,
            dump_plot=dump_plot,
            parameters_to_plot=parameters_to_plot,
            point_plot_config=point_plot_config,
            num_points=num_points,
        )
        return results
        # ParameterSpacePlotter(
        #     results.parameter_space,
        #     plot_points=True,
        #     parameters=["beta", "num_steps"],
        # ).plot(show=False)
        # plt.savefig(f"{case_out_dir}/scenario1_base_ps_beta_space.png")

    def run_test_case(
        self,
        case,
        case_out_dir,
        dump_plot=False,
        parameters_to_plot=None,
        point_plot_config={},
        num_points=None,
    ):
        if not os.path.exists(case_out_dir):
            os.mkdir(case_out_dir)

        self.settings = Settings()
        self.settings.data_path = case_out_dir
        self._storage = Storage()
        self._worker = FunmanWorker(self._storage)
        self._storage.start(self.settings.data_path)
        self._worker.start()

        results = self.run_instance(
            case,
            out_dir=case_out_dir,
            dump_plot=dump_plot,
            parameters_to_plot=parameters_to_plot,
            point_plot_config=point_plot_config,
            num_points=num_points,
        )

        self._worker.stop()
        self._storage.stop()

        return results

    def get_model(self, model_file: str):
        for model in models:
            try:
                with open(model_file, "r") as mf:
                    j = json.load(mf)
                    m = _wrap_with_internal_model(model(**j))
                return m
            except Exception as e:
                pass
        raise Exception(f"Could not determine the Model type of {model_file}")

    def run_instance(
        self,
        case: Tuple[str, Union[str, Dict], str],
        out_dir=".",
        dump_plot=False,
        parameters_to_plot=None,
        point_plot_config={},
        num_points=None,
    ):
        killer = GracefulKiller()
        (model_file, request_file, description) = case

        model = self.get_model(model_file)

        try:
            with open(request_file, "r") as rf:
                request = FunmanWorkRequest(**json.load(rf))
        except TypeError as te:
            # request_file may not be a path, could be a dict
            try:
                request = FunmanWorkRequest.model_validate(request_file)
            except Exception as e:
                raise e

        work_unit: FunmanWorkUnit = self._worker.enqueue_work(
            model=model, request=request
        )

        sleep(2)  # need to sleep until worker has a chance to start working
        outfile = f"{out_dir}/{work_unit.id}.json"
        while not killer.kill_now:
            if self._worker.is_processing_id(work_unit.id):
                l.info(f"Dumping results to {outfile}")
                results = self._worker.get_results(work_unit.id)
                with open(outfile, "w") as f:
                    f.write(results.model_dump_json(by_alias=True))
                if dump_plot:
<<<<<<< HEAD
                    point_plot_filename = (
                        f"{out_dir}/{work_unit.id}_points.png"
                    )
                    
                    points = results.parameter_space.points()
                    if len(points) > 0:
                        l.info(
                        f"Creating plot of point trajectories: {point_plot_filename}"
                        )
=======
                    points = results.parameter_space.points()
                    if len(points) > 0:
                        point_plot_filename = (
                            f"{out_dir}/{work_unit.id}_points.png"
                        )
                        l.info(
                            f"Creating plot of point trajectories: {point_plot_filename}"
                        )

>>>>>>> 4fb1c5f0
                        points_to_plot = (
                            random.choices(
                                points, k=min(len(points), num_points)
                            )
                            if num_points
                            else results.parameter_space.points()
                        )
                        results.plot(
                            points=points_to_plot, **point_plot_config
                        )
                        plt.savefig(point_plot_filename)
                        plt.close()

                    boxes = results.parameter_space.boxes()
                    if len(boxes) > 0:
                        space_plot_filename = (
                            f"{out_dir}/{work_unit.id}_parameter_space.png"
                        )
                        l.info(
                            f"Creating plot of parameter space: {space_plot_filename}"
                        )
                        ParameterSpacePlotter(
                            results.parameter_space,
                            plot_points=False,
                            parameters=parameters_to_plot,
                        ).plot(show=False)
                        plt.savefig(space_plot_filename)
                        plt.close()
                sleep(10)
            else:
                results = self._worker.get_results(work_unit.id)
                break

        if killer.kill_now:
            l.info(
                "Requesting that worker stop because received kill signal ..."
            )
            self._worker.stop()
            self._storage.stop()

        # ParameterSpacePlotter(results.parameter_space, plot_points=True).plot(
        #     show=False
        # )
        # plt.savefig(f"{out_dir}/{model.__module__}.png")
        # plt.close()

        return results


def get_args():
    parser = argparse.ArgumentParser()
    parser.add_argument(
        "model",
        type=str,
        help=f"model json file",
    )
    parser.add_argument(
        "request",
        type=str,
        help=f"request json file",
    )
    parser.add_argument(
        "-o",
        "--outdir",
        type=str,
        default="out",
        help=f"Output directory",
    )
    return parser.parse_args()


def main() -> int:
    args = get_args()
    if not os.path.exists(args.outdir):
        os.mkdir(args.outdir)

    results = Runner().run(args.model, args.request, case_out_dir=args.outdir)
    print(results.model_dump_json(indent=4))


if __name__ == "__main__":
    main()<|MERGE_RESOLUTION|>--- conflicted
+++ resolved
@@ -256,17 +256,6 @@
                 with open(outfile, "w") as f:
                     f.write(results.model_dump_json(by_alias=True))
                 if dump_plot:
-<<<<<<< HEAD
-                    point_plot_filename = (
-                        f"{out_dir}/{work_unit.id}_points.png"
-                    )
-                    
-                    points = results.parameter_space.points()
-                    if len(points) > 0:
-                        l.info(
-                        f"Creating plot of point trajectories: {point_plot_filename}"
-                        )
-=======
                     points = results.parameter_space.points()
                     if len(points) > 0:
                         point_plot_filename = (
@@ -276,7 +265,6 @@
                             f"Creating plot of point trajectories: {point_plot_filename}"
                         )
 
->>>>>>> 4fb1c5f0
                         points_to_plot = (
                             random.choices(
                                 points, k=min(len(points), num_points)
