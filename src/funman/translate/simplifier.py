--- conflicted
+++ resolved
@@ -39,7 +39,6 @@
         super().__init__(env=env)
         self.manager = self.env.formula_manager
 
-<<<<<<< HEAD
     def value_of(expr: Expr, subs:Dict[str, float] = {}, _lambdify=False):
         arg_values = [subs[str(v)] for v in expr.free_symbols]
         if _lambdify:
@@ -60,23 +59,6 @@
                     pass
                 # except UnderflowError as e:
                 #     value = 0.0
-=======
-    def value_of(expr: Expr, subs: Dict[str, float] = {}):
-        arg_values = [subs[str(v)] for v in expr.free_symbols]
-        lfn = lambdify(expr.free_symbols, expr, "numpy")
-        if len(arg_values) > 0:
-            try:
-                value = lfn(*arg_values)
-            except OverflowError as e:
-                value = 0.0  # sys.float_info.max
-                print(
-                    f"Convert lambdify overflow of {expr} with {subs} from {N(expr, subs=subs)} to {value}"
-                )
-            except:
-                pass
-            # except UnderflowError as e:
-            #     value = 0.0
->>>>>>> 1942ca41
 
             else:
                 value = lfn()
@@ -162,22 +144,12 @@
         }
 
         to_drop = {
-<<<<<<< HEAD
             arg: value
             for arg, value in arg_mag.items() if value < threshold
             # if (
             #     abs(FUNMANSimplifier.value_of(arg, subs=lb_values)) < threshold
             #     and abs(FUNMANSimplifier.value_of(arg, subs=ub_values)) < threshold
             # )
-=======
-            arg: 0
-            for arg in formula.args
-            if (
-                abs(FUNMANSimplifier.value_of(arg, subs=lb_values)) < threshold
-                and abs(FUNMANSimplifier.value_of(arg, subs=ub_values))
-                < threshold
-            )
->>>>>>> 1942ca41
         }
         # minimum_term_value = min(tm for arg, tm in term_magnitude.items()) if len(term_magnitude) > 0 else None
         # maximum_term_value = max(tm for arg, tm in term_magnitude.items()) if len(term_magnitude) > 0 else None
