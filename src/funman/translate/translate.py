"""
This module defines the abstract base classes for the model encoder classes in funman.translate package.
"""

from abc import ABC, abstractmethod
from typing import Dict, List, Set, Tuple, Union

import pysmt
from numpy import isin
from pydantic import BaseModel, Extra
from pysmt.constants import Numeral
from pysmt.formula import FNode
from pysmt.shortcuts import (
    GE,
    LE,
    LT,
    REAL,
    TRUE,
    And,
    Equals,
<<<<<<< HEAD
    Iff,
    Real,
    Symbol,
=======
    Real,
    Symbol,
    get_env,
>>>>>>> 61fe6488
)
from pysmt.solvers.solver import Model as pysmtModel

from funman.constants import NEG_INFINITY, POS_INFINITY
from funman.funman import FUNMANConfig
from funman.model.model import Model
from funman.model.query import (
    Query,
    QueryAnd,
    QueryEncoded,
    QueryGE,
    QueryLE,
    QueryTrue,
)
from funman.representation import Parameter
<<<<<<< HEAD
from funman.representation.representation import (
    Box,
    Interval,
    ModelParameter,
    Point,
)
from funman.representation.symbol import ModelSymbol
=======
from funman.representation.representation import Box, Interval, Point
from funman.translate.simplifier import FUNMANSimplifier
>>>>>>> 61fe6488


class Encoding(BaseModel):
    pass


class FlatEncoding(BaseModel):
    """
    An encoding comprises a formula over a set of symbols.

    """

    class Config:
        arbitrary_types_allowed = True
        extra = Extra.allow

    _formula: FNode = None
    _symbols: Union[List[FNode], Dict[str, Dict[str, FNode]]] = None
    _substitutions: Dict[FNode, FNode] = {}

    def encoding(self):
        return _formula

    def assume(self, assumption: FNode):
        _formula = Iff(assumption, _formula)

    # @validator("formula")
    # def set_symbols(cls, v: FNode):
    #     cls.symbols = Symbol(v, REAL)


class LayeredEncoding(BaseModel):
    """
    An encoding comprises a formula over a set of symbols.

    """

    class Config:
        arbitrary_types_allowed = True
        extra = Extra.allow

    _layers: List[
        Tuple[FNode, Union[List[FNode], Dict[str, Dict[str, FNode]]]]
    ] = []
    # @validator("formula")
    # def set_symbols(cls, v: FNode):
    #     cls.symbols = Symbol(v, REAL)

    def encoding(self, layers=None):
        if layers:
            return And([self._layers[i][0] for i in layers])
        else:
            return And([l[0] for l in self._layers])

    def assume(self, assumption: List[FNode], layers=None):
        for i, l in enumerate(self._layers):
            (f, s) = l
            self._layers[i] = (
                (Iff(assumption[i], f), s)
                if not layers or i in layers
                else (f, s)
            )


class EncodingOptions(object):
    """
    EncodingOptions
    """

    def __init__(self, max_steps=2) -> None:
        self.max_steps = max_steps


class Encoder(ABC, BaseModel):
    """
    An Encoder translates a Model into an SMTLib formula.

    """

    class Config:
        underscore_attrs_are_private = True
        arbitrary_types_allowed = True

    config: FUNMANConfig
    _timed_model_elements: Dict = None
    _min_time_point: int
    _min_step_size: int
    _untimed_symbols: Set[str] = set([])
    _timed_symbols: Set[str] = set([])
    _untimed_constraints: FNode
<<<<<<< HEAD

    def __init__(self, **kwargs):
        super().__init__(**kwargs)
        scenario = kwargs["scenario"]
        self._encode_timed_model_elements(scenario)
=======
    _assignments: Dict[str, float]

    env = get_env()
    env._simplifier = FUNMANSimplifier(env)

    def __init__(self, **kwargs):
        super().__init__(**kwargs)
        model = kwargs["model"]
        self._encode_timed_model_elements(model)
>>>>>>> 61fe6488

    def _symbols(self, formula: FNode) -> Dict[str, Dict[str, FNode]]:
        symbols = {}
        vars = list(formula.get_free_variables())
        # vars.sort(key=lambda x: x.symbol_name())
        for var in vars:
            var_name, timepoint = self._split_symbol(var)
            if timepoint:
                if var_name not in symbols:
                    symbols[var_name] = {}
                symbols[var_name][timepoint] = var
        return symbols

    @abstractmethod
    def encode_model(self, model: "Model") -> Encoding:
        """
        Encode a model into an SMTLib formula.

        Parameters
        ----------
        model : Model
            model to encode

        Returns
        -------
        Encoding
            formula and symbols for the encoding
        """
        pass

    def _encode_next_step(
<<<<<<< HEAD
        self, model: Model, step: int, next_step: int
=======
        self, model: Model, step: int, next_step: int, substitutions={}
>>>>>>> 61fe6488
    ) -> FNode:
        pass

    def encode_model_timed(
        self, model: "Model", num_steps: int, step_size: int
    ) -> Encoding:
        """
        Encode a model into an SMTLib formula.

        Parameters
        ----------
        model : Model
            model to encode
        num_steps: int
            number of encoding steps (e.g., time steps)
        step_size: int
            size of a step

        Returns
        -------
        Encoding
            formula and symbols for the encoding
        """

        state_timepoints, transition_timepoints = self._get_timepoints(
            num_steps, step_size
        )
<<<<<<< HEAD

        # Need to initialize pysmt symbols for parameters to help with parsing custom rate equations
        variables = [
            p.name for p in model._parameters()
        ] + model._state_var_names()
        variable_symbols = [self._encode_state_var(p) for p in variables]

        constraints = [self._timed_model_elements["init"]]

=======
        # parameters = model._parameters()

        constraints = []
        substitutions = self._initialize_substitutions(model)
>>>>>>> 61fe6488
        for i, timepoint in enumerate(transition_timepoints):
            c = self._timed_model_elements["time_step_constraints"][timepoint][
                step_size - self._min_step_size
            ]
            if c is None:
<<<<<<< HEAD
                c = self._encode_next_step(
                    model,
                    state_timepoints[i],
                    state_timepoints[i + 1],
=======
                c, substitutions = self._encode_next_step(
                    model,
                    state_timepoints[i],
                    state_timepoints[i + 1],
                    substitutions=substitutions,
>>>>>>> 61fe6488
                )
                self._timed_model_elements["time_step_constraints"][timepoint][
                    step_size - self._min_step_size
                ] = c
            constraints.append(c)

        #     if time_dependent_parameters:
        #         params = self._timed_model_elements["timed_parameters"][
        #             timepoint
        #         ][step_size - self._min_step_size]
        #         if params == []:
        #             params = [p.timed_copy(timepoint) for p in parameters]
        #             self._timed_model_elements["timed_parameters"][timepoint][
        #                 step_size - self._min_step_size
        #             ] = params
        #         constraints.append(
        #             self.box_to_smt(
        #                 Box(
        #                     bounds={
        #                         p.name: Interval(lb=p.lb, ub=p.ub)
        #                         for p in timed_parameters
        #                     }
        #                 ),
        #                 closed_upper_bound=True,
        #             )
        #         )

        # if time_dependent_parameters:
        #     # FIXME cache this computation
        #     ## Assume that all parameters are constant
        #     constraints.append(
        #         self._set_parameters_constant(
        #             parameters,
        #             constraints,
        #         ),
        #     )

<<<<<<< HEAD
        # formula = And(
        #     And(
        #         [
        #             ,
        #             # self._timed_model_elements["untimed_constraints"],
        #         ]
        #         + constraints
        #     ).simplify(),
        #     (model._extra_constraints if model._extra_constraints else TRUE()),
        # ).simplify()
        # symbols = self._symbols(formula)
        return LayeredEncoding(
            _layers=[(c, c.get_free_variables()) for c in constraints]
        )
=======
        formula = And(
            And(
                [
                    self._timed_model_elements["init"],
                    self._timed_model_elements["untimed_constraints"],
                ]
                + constraints
            ).simplify(),
            (model._extra_constraints if model._extra_constraints else TRUE()),
        ).simplify()

        symbols = self._symbols(formula)
        if self.config.substitute_subformulas:
            # (
            #     substituted_formulas,
            #     substitutions,
            #     assignments,
            # ) = self._substitute_subformulas(
            #     [
            #         self._timed_model_elements["untimed_constraints"],
            #         self._timed_model_elements["init"],
            #     ]
            #     + constraints,
            #     model,
            # )
            self._assignments = {
                k.symbol_name(): float(v.constant_value())
                for k, v in substitutions.items()
                if v.is_constant()
            }
            # substituted_formula = And(substituted_formulas).simplify()
            return Encoding(
                _formula=formula,
                _symbols=symbols,
                _substitutions=substitutions,
            )
        else:
            # formula = And(
            #     And(
            #         [
            #             self._timed_model_elements["init"],
            #             self._timed_model_elements["untimed_constraints"],
            #         ]
            #         + constraints
            #     ).simplify(),
            #     (
            #         model._extra_constraints
            #         if model._extra_constraints
            #         else TRUE()
            #     ),
            # ).simplify()

            # symbols = self._symbols(formula)
            return Encoding(_formula=formula, _symbols=symbols)

    def _initialize_substitutions(self, model: "Model"):
        # Add parameter assignments
        parameters = model._parameters()
        parameter_assignments = {
            self._encode_state_var(k.name): (
                Real(float(k.lb))
                if k.name not in model.parameter_bounds
                else Real(model.parameter_bounds[k.name][0])
            )
            for k in parameters
            if k.lb == k.ub
            and (
                (not k.name in model.parameter_bounds)
                or model.parameter_bounds[k.name][0]
                == model.parameter_bounds[k.name][1]
            )
        }

        init_assignments = {
            self._encode_state_var(k, time=0): Real(model._get_init_value(k))
            for k in model._state_var_names()
        }

        substitutions = {**parameter_assignments, **init_assignments}

        return substitutions

    def _substitute_formula(
        self, formula: FNode, substitutions: Dict[FNode, FNode], model: "Model"
    ):
        fs = formula.substitute(substitutions)
        fs = fs.simplify()
        substitutions = {**substitutions, **self._get_assignments(fs)}
        fs = fs.substitute(
            {k: v for k, v in assn.items() if v.is_constant()}
        ).simplify()

        return fs, substitutions

    def _get_assignments(self, formula: FNode):
        atoms = formula.get_atoms()
        assignments = {
            (a.args()[0] if a.args()[0].is_symbol() else a.args()[1]): (
                a.args()[1] if not a.args()[1].is_symbol() else a.args()[0]
            )
            for a in atoms
            if a.is_equals()
            and ((a.args()[0].is_symbol()) or (a.args()[1].is_symbol()))
        }
        return assignments
>>>>>>> 61fe6488

    def parameter_values(
        self, model: Model, pysmtModel: pysmtModel
    ) -> Dict[str, List[Union[float, None]]]:
        """
        Gather values assigned to model parameters.

        Parameters
        ----------
        model : Model
            model encoded by self
        pysmtModel : pysmt.solvers.solver.Model
            the assignment to symbols

        Returns
        -------
        Dict[str, List[Union[float, None]]]
            mapping from parameter symbol name to value
        """
        try:
            parameters = {
                parameter.name: pysmtModel[parameter.name]
                for parameter in model._parameters()
<<<<<<< HEAD
            }
=======
                if parameter.name in pysmtModel
            }

>>>>>>> 61fe6488
            return parameters
        except OverflowError as e:
            l.warning(e)
            return {}

    def _get_timed_symbols(self, model: Model) -> List[str]:
        """
        Get the names of the state (i.e., timed) variables of the model.

        Parameters
        ----------
        model : Model
            The petrinet model

        Returns
        -------
        List[str]
            state variable names
        """
        pass

    def _get_untimed_symbols(self, model: Model) -> List[str]:
        untimed_symbols = []
        # All flux nodes correspond to untimed symbols
        for var_name in model._parameter_names():
            untimed_symbols.append(var_name)
        return untimed_symbols

    def _encode_state_var(self, var: str, time: int = None):
        timing = f"_{time}" if time is not None else ""
        return Symbol(f"{var}{timing}", REAL)

<<<<<<< HEAD
    def _get_structural_configurations(self, scenario: "AnalysisScenario"):
        configurations: List[Dict[str, int]] = []
        structure_parameters = scenario.structure_parameters()
        if len(structure_parameters) == 0:
=======
    def _get_structural_configurations(self, model: Model):
        configurations: List[Dict[str, int]] = []
        if len(model.structural_parameter_bounds) == 0:
>>>>>>> 61fe6488
            self._min_time_point = 0
            self._min_step_size = 1
            num_steps = [1, self.config.num_steps]
            step_size = [1, self.config.step_size]
            max_step_size = self.config.step_size
            max_step_index = self.config.num_steps * max_step_size
            configurations.append(
                {
                    "num_steps": self.config.num_steps,
                    "step_size": self.config.step_size,
                }
            )
        else:
<<<<<<< HEAD
            num_steps = scenario.structure_parameter("num_steps")
            step_size = scenario.structure_parameter("step_size")
            self._min_time_point = int(num_steps.lb)
            self._min_step_size = int(step_size.lb)
            max_step_size = int(step_size.ub)
            max_step_index = int(num_steps.ub) * int(max_step_size)
            configurations += [
                {"num_steps": ns, "step_size": ss}
                for ns in range(int(num_steps.lb), int(num_steps.ub) + 1)
                for ss in range(int(step_size.lb), int(step_size.ub) + 1)
=======
            num_steps = model.structural_parameter_bounds["num_steps"]
            step_size = model.structural_parameter_bounds["step_size"]
            self._min_time_point = num_steps[0]
            self._min_step_size = step_size[0]
            max_step_size = step_size[1]
            max_step_index = num_steps[1] * max_step_size
            configurations += [
                {"num_steps": ns, "step_size": ss}
                for ns in range(num_steps[0], num_steps[1] + 1)
                for ss in range(step_size[0], step_size[1] + 1)
>>>>>>> 61fe6488
            ]
        return configurations, max_step_index, max_step_size

    def _define_init_term(self, model: Model, var: str, init_time: int):
        value = model._get_init_value(var)

        if (
            isinstance(value, float)
            or isinstance(value, int)
            or isinstance(value, str)
        ):
            value_symbol = (
                Symbol(value, REAL) if isinstance(value, str) else Real(value)
            )
            return Equals(
                self._encode_state_var(var, time=init_time),
                value_symbol,
            )
        elif isinstance(value, list):
            return And(
                GE(
                    self._encode_state_var(var, time=init_time),
                    Real(value[0]),
                ),
                LT(
                    self._encode_state_var(var, time=init_time),
                    Real(value[1]),
                ),
            )
        else:
            return TRUE()

    def _define_init(self, model: Model, init_time: int = 0) -> FNode:
        state_var_names = model._state_var_names()
        return And(
            [
                self._define_init_term(model, var, init_time)
                for var in state_var_names
            ]
        )

<<<<<<< HEAD
    def _encode_untimed_constraints(
        self, scenario: "AnalysisScenario"
    ) -> FNode:
        untimed_constraints = []
        parameters = [
            p
            for p in scenario.model._parameters()
            if p not in scenario.parameters
        ] + scenario.parameters
=======
    def _encode_untimed_constraints(self, model: Model) -> FNode:
        untimed_constraints = []
        parameters = model._parameters()

        # If parameter_bounds exist, then override those encoded in the original model
        overridden_parameters = [
            (
                p
                if p.name not in model.parameter_bounds
                else Parameter(
                    name=p.name,
                    lb=model.parameter_bounds[p.name][0],
                    ub=model.parameter_bounds[p.name][1],
                )
            )
            for p in parameters
        ]
>>>>>>> 61fe6488

        # Create bounds on parameters, but not necessarily synthesize the parameters
        untimed_constraints.append(
            self.box_to_smt(
                Box(
                    bounds={
                        p.name: Interval(lb=p.lb, ub=p.ub)
<<<<<<< HEAD
                        for p in parameters
                        if isinstance(p, ModelParameter)
=======
                        for p in overridden_parameters
>>>>>>> 61fe6488
                    },
                    closed_upper_bound=True,
                )
            )
        )

        return And(untimed_constraints).simplify()

<<<<<<< HEAD
    def _encode_timed_model_elements(self, scenario: "AnalysisScenario"):
        model = scenario.model
=======
    def _encode_timed_model_elements(self, model: Model):
>>>>>>> 61fe6488
        self._timed_symbols = self._get_timed_symbols(model)
        self._untimed_symbols = self._get_untimed_symbols(model)

        (
            configurations,
            max_step_index,
            max_step_size,
<<<<<<< HEAD
        ) = self._get_structural_configurations(scenario)
=======
        ) = self._get_structural_configurations(model)
>>>>>>> 61fe6488
        self._timed_model_elements = {
            "init": self._define_init(model),
            "time_step_constraints": [
                [None for i in range(max_step_size)]
                for j in range(max_step_index)
            ],
            "configurations": configurations,
<<<<<<< HEAD
            "untimed_constraints": self._encode_untimed_constraints(scenario),
=======
            "untimed_constraints": self._encode_untimed_constraints(model),
>>>>>>> 61fe6488
            "timed_parameters": [
                [None for i in range(max_step_size)]
                for j in range(max_step_index)
            ],
        }

    def _get_timepoints(
        self, num_steps: int, step_size: int
    ) -> Tuple[List[int], List[int]]:
        state_timepoints = range(
            0,
            (step_size * num_steps) + 1,
            step_size,
        )

        if len(list(state_timepoints)) == 0:
            raise Exception(
                f"Could not identify timepoints from step_size = {step_size} and num_steps = {num_steps}"
            )

        transition_timepoints = range(0, step_size * num_steps, step_size)
        return list(state_timepoints), list(transition_timepoints)

<<<<<<< HEAD
    def encode_query(
        self, query: Query, num_steps: int, step_size: int
    ) -> Encoding:
=======
    def encode_query(self, model_encoding: Encoding, query: Query) -> Encoding:
>>>>>>> 61fe6488
        """
        Encode a query into an SMTLib formula.

        Parameters
        ----------
        model : Model
            model to encode

        Returns
        -------
        Encoding
            formula and symbols for the encoding
        """
        query_handlers = {
            QueryAnd: self._encode_query_and,
            QueryLE: self._encode_query_le,
            QueryGE: self._encode_query_ge,
            QueryTrue: self._encode_query_true,
            QueryEncoded: self._return_encoded_query,
        }

        if type(query) in query_handlers:
<<<<<<< HEAD
            return query_handlers[type(query)](query, num_steps, step_size)
=======
            encoded_query = query_handlers[type(query)](model_encoding, query)
            simplified_query = encoded_query._formula.substitute(
                model_encoding._substitutions
            )
            encoded_query._formula = simplified_query.simplify()
            return encoded_query
>>>>>>> 61fe6488
        else:
            raise NotImplementedError(
                f"Do not know how to encode query of type {type(query)}"
            )

    def _return_encoded_query(self, model_encoding, query):
        return Encoding(_formula=query._formula)

    def _query_variable_name(self, query):
        return (
            query.variable
<<<<<<< HEAD
            if not isinstance(query.variable, ModelSymbol)
            else str(query.variable)
        )

    def _encode_query_and(self, query, num_steps, step_size):
        queries = [
            self.encode_query(q, num_steps, step_size) for q in query.queries
        ]
        timepoints = range(0, (step_size * num_steps) + 1, step_size)
        q_layers = [q._layers for q in queries]
        layers = [
            (
                And([q_layer[i][0] for q_layer in q_layers]),
                {s for q_layer in q_layers for s in q_layer[i][1]},
            )
            for i, t in enumerate(timepoints)
        ]
        return LayeredEncoding(_layers=layers)

    def _encode_query_le(self, query, num_steps, step_size):
        query_variable_name = self._query_variable_name(query)
        timepoints = range(0, (step_size * num_steps) + 1, step_size)
        layers = [
            LE(
                self._encode_state_var(var=query.variable, time=s),
                Real(query.ub),
            )
            for s in timepoints
        ]
        return LayeredEncoding(
            _layers=[(l, l.get_free_variables()) for l in layers]
        )

    def _encode_query_ge(self, query, num_steps, step_size):
        query_variable_name = self._query_variable_name(query)
        timepoints = range(0, (step_size * num_steps) + 1, step_size)
        layers = [
            GE(
                self._encode_state_var(var=query.variable, time=s),
                Real(query.lb),
            )
            for s in timepoints
        ]
        return LayeredEncoding(
            _layers=[(l, l.get_free_variables()) for l in layers]
        )

    def _encode_query_true(self, query, num_steps, step_size):
        timepoints = range(0, (step_size * num_steps) + 1, step_size)
        return LayeredEncoding(_layers=[(TRUE(), []) for t in timepoints])
=======
            if query.model is None
            else f"model_{query.model.name}_{query.variable}"
        )

    def _encode_query_and(self, model_encoding, query):
        encodings = [
            self.encode_query(model_encoding, q) for q in query.queries
        ]
        return Encoding(_formula=And([e._formula for e in encodings]))

    def _encode_query_le(self, model_encoding, query):
        query_variable_name = self._query_variable_name(query)
        if query_variable_name not in model_encoding._symbols:
            raise Exception(
                f"Could not encode QueryLE because {query_variable_name} does not appear in the model_encoding symbols."
            )
        timepoints = model_encoding._symbols[query_variable_name]
        return Encoding(
            _formula=And([LE(s, Real(query.ub)) for s in timepoints.values()])
        )

    def _encode_query_ge(self, model_encoding, query):
        query_variable_name = self._query_variable_name(query)

        if query_variable_name not in model_encoding._symbols:
            raise Exception(
                f"Could not encode QueryGE because {query_variable_name} does not appear in the model_encoding symbols."
            )
        timepoints = model_encoding._symbols[query_variable_name]
        return Encoding(
            _formula=And([GE(s, Real(query.lb)) for s in timepoints.values()])
        )

    def _encode_query_true(self, model_encoding, query):
        return Encoding(_formula=TRUE())
>>>>>>> 61fe6488

    def symbol_timeseries(
        self, model_encoding, pysmtModel: pysmtModel
    ) -> Dict[str, List[Union[float, None]]]:
        """
        Generate a symbol (str) to timeseries (list) of values

        Parameters
        ----------
        pysmtModel : pysmt.solvers.solver.Model
            variable assignment
        """
        series = self.symbol_values(model_encoding, pysmtModel)
        a_series = {}  # timeseries as array/list
        max_t = max(
            [
                max([int(k) for k in tps.keys() if k.isdigit()] + [0])
                for _, tps in series.items()
            ]
        )
        a_series["index"] = list(range(0, max_t + 1))
        for var, tps in series.items():
            vals = [None] * (int(max_t) + 1)
            for t, v in tps.items():
                if t.isdigit():
                    vals[int(t)] = v
            a_series[var] = vals
        return a_series

    def symbol_values(
        self, model_encoding: Encoding, pysmtModel: pysmtModel
    ) -> Dict[str, Dict[str, float]]:
        """
         Get the value assigned to each symbol in the pysmtModel.

        Parameters
        ----------
        model_encoding : Encoding
            encoding using the symbols
        pysmtModel : pysmt.solvers.solver.Model
            assignment to symbols

        Returns
        -------
        Dict[str, Dict[str, float]]
            mapping from symbol and timepoint to value
        """

        vars = model_encoding._symbols
        vals = {}
        for var in vars:
            vals[var] = {}
            for t in vars[var]:
                try:
                    symbol = vars[var][t]
                    value = pysmtModel.get_py_value(symbol)
                    if isinstance(value, Numeral):
                        value = 0.0
                    vals[var][t] = float(value)
                except OverflowError as e:
                    l.warning(e)
        return vals

    def interval_to_smt(
        self, p: str, i: Interval, closed_upper_bound: bool = False
    ) -> FNode:
        """
        Convert the interval into contraints on parameter p.

        Parameters
        ----------
        p : Parameter
            parameter to constrain
        closed_upper_bound : bool, optional
            interpret interval as closed (i.e., p <= ub), by default False

        Returns
        -------
        FNode
            formula constraining p to the interval
        """
        if i.lb == i.ub and i.lb != NEG_INFINITY and i.lb != POS_INFINITY:
            return Equals(Symbol(p, REAL), Real(i.lb))
        else:
            lower = (
                GE(Symbol(p, REAL), Real(i.lb))
                if i.lb != NEG_INFINITY
                else TRUE()
            )
            upper_ineq = LE if closed_upper_bound else LT
            upper = (
                upper_ineq(Symbol(p, REAL), Real(i.ub))
                if i.ub != POS_INFINITY
                else TRUE()
            )
            return And(
                lower,
                upper,
            ).simplify()

    def point_to_smt(self, pt: Point):
        return And(
            [Equals(p.symbol(), Real(value)) for p, value in pt.values.items()]
        )

    def box_to_smt(self, box: Box, closed_upper_bound: bool = False):
        """
        Compile the interval for each parameter into SMT constraints on the corresponding parameter.

        Parameters
        ----------
        closed_upper_bound : bool, optional
            use closed upper bounds for each interval, by default False

        Returns
        -------
        FNode
            formula representing the box as a conjunction of interval constraints.
        """
        return And(
            [
                self.interval_to_smt(
                    p, interval, closed_upper_bound=closed_upper_bound
                )
                for p, interval in box.bounds.items()
            ]
        )

    def _split_symbol(self, symbol: FNode) -> Tuple[str, str]:
        if symbol.symbol_name() in self._untimed_symbols:
            return symbol.symbol_name(), None
        else:
            s, t = symbol.symbol_name().rsplit("_", 1)
            if s not in self._timed_symbols or not t.isdigit():
                raise Exception(
                    f"Cannot determine if symbol {symbol} is timed."
                )
            return s, t


class DefaultEncoder(Encoder):
    """
    The DefaultEncoder will not actually encode a model as SMT.  It is used to provide an Encoder for SimulatorModel objects, but the encoder will not be used.
    """

    pass<|MERGE_RESOLUTION|>--- conflicted
+++ resolved
@@ -18,15 +18,10 @@
     TRUE,
     And,
     Equals,
-<<<<<<< HEAD
     Iff,
     Real,
     Symbol,
-=======
-    Real,
-    Symbol,
     get_env,
->>>>>>> 61fe6488
 )
 from pysmt.solvers.solver import Model as pysmtModel
 
@@ -42,7 +37,6 @@
     QueryTrue,
 )
 from funman.representation import Parameter
-<<<<<<< HEAD
 from funman.representation.representation import (
     Box,
     Interval,
@@ -50,14 +44,11 @@
     Point,
 )
 from funman.representation.symbol import ModelSymbol
-=======
-from funman.representation.representation import Box, Interval, Point
 from funman.translate.simplifier import FUNMANSimplifier
->>>>>>> 61fe6488
 
 
 class Encoding(BaseModel):
-    pass
+    _substitutions: Dict[FNode, FNode] = {}
 
 
 class FlatEncoding(BaseModel):
@@ -72,7 +63,6 @@
 
     _formula: FNode = None
     _symbols: Union[List[FNode], Dict[str, Dict[str, FNode]]] = None
-    _substitutions: Dict[FNode, FNode] = {}
 
     def encoding(self):
         return _formula
@@ -117,6 +107,17 @@
                 else (f, s)
             )
 
+    def substitute(self, substitutions: Dict[FNode, FNode]):
+        self._layers = [
+            (layer[0].substitute(substitutions), layer[1])
+            for layer in self._layers
+        ]
+
+    def simplify(self):
+        self._layers = [
+            (layer[0].simplify(), layer[1]) for layer in self._layers
+        ]
+
 
 class EncodingOptions(object):
     """
@@ -144,23 +145,14 @@
     _untimed_symbols: Set[str] = set([])
     _timed_symbols: Set[str] = set([])
     _untimed_constraints: FNode
-<<<<<<< HEAD
+    _assignments: Dict[str, float]
+    env = get_env()
+    env._simplifier = FUNMANSimplifier(env)
 
     def __init__(self, **kwargs):
         super().__init__(**kwargs)
         scenario = kwargs["scenario"]
         self._encode_timed_model_elements(scenario)
-=======
-    _assignments: Dict[str, float]
-
-    env = get_env()
-    env._simplifier = FUNMANSimplifier(env)
-
-    def __init__(self, **kwargs):
-        super().__init__(**kwargs)
-        model = kwargs["model"]
-        self._encode_timed_model_elements(model)
->>>>>>> 61fe6488
 
     def _symbols(self, formula: FNode) -> Dict[str, Dict[str, FNode]]:
         symbols = {}
@@ -192,11 +184,7 @@
         pass
 
     def _encode_next_step(
-<<<<<<< HEAD
-        self, model: Model, step: int, next_step: int
-=======
         self, model: Model, step: int, next_step: int, substitutions={}
->>>>>>> 61fe6488
     ) -> FNode:
         pass
 
@@ -224,7 +212,6 @@
         state_timepoints, transition_timepoints = self._get_timepoints(
             num_steps, step_size
         )
-<<<<<<< HEAD
 
         # Need to initialize pysmt symbols for parameters to help with parsing custom rate equations
         variables = [
@@ -233,30 +220,17 @@
         variable_symbols = [self._encode_state_var(p) for p in variables]
 
         constraints = [self._timed_model_elements["init"]]
-
-=======
-        # parameters = model._parameters()
-
-        constraints = []
-        substitutions = self._initialize_substitutions(model)
->>>>>>> 61fe6488
+        substitutions = {}  # self._initialize_substitutions(model)
         for i, timepoint in enumerate(transition_timepoints):
             c = self._timed_model_elements["time_step_constraints"][timepoint][
                 step_size - self._min_step_size
             ]
             if c is None:
-<<<<<<< HEAD
-                c = self._encode_next_step(
-                    model,
-                    state_timepoints[i],
-                    state_timepoints[i + 1],
-=======
                 c, substitutions = self._encode_next_step(
                     model,
                     state_timepoints[i],
                     state_timepoints[i + 1],
                     substitutions=substitutions,
->>>>>>> 61fe6488
                 )
                 self._timed_model_elements["time_step_constraints"][timepoint][
                     step_size - self._min_step_size
@@ -294,7 +268,6 @@
         #         ),
         #     )
 
-<<<<<<< HEAD
         # formula = And(
         #     And(
         #         [
@@ -306,22 +279,7 @@
         #     (model._extra_constraints if model._extra_constraints else TRUE()),
         # ).simplify()
         # symbols = self._symbols(formula)
-        return LayeredEncoding(
-            _layers=[(c, c.get_free_variables()) for c in constraints]
-        )
-=======
-        formula = And(
-            And(
-                [
-                    self._timed_model_elements["init"],
-                    self._timed_model_elements["untimed_constraints"],
-                ]
-                + constraints
-            ).simplify(),
-            (model._extra_constraints if model._extra_constraints else TRUE()),
-        ).simplify()
-
-        symbols = self._symbols(formula)
+
         if self.config.substitute_subformulas:
             # (
             #     substituted_formulas,
@@ -340,30 +298,11 @@
                 for k, v in substitutions.items()
                 if v.is_constant()
             }
-            # substituted_formula = And(substituted_formulas).simplify()
-            return Encoding(
-                _formula=formula,
-                _symbols=symbols,
-                _substitutions=substitutions,
-            )
-        else:
-            # formula = And(
-            #     And(
-            #         [
-            #             self._timed_model_elements["init"],
-            #             self._timed_model_elements["untimed_constraints"],
-            #         ]
-            #         + constraints
-            #     ).simplify(),
-            #     (
-            #         model._extra_constraints
-            #         if model._extra_constraints
-            #         else TRUE()
-            #     ),
-            # ).simplify()
-
-            # symbols = self._symbols(formula)
-            return Encoding(_formula=formula, _symbols=symbols)
+
+        return LayeredEncoding(
+            _layers=[(c, c.get_free_variables()) for c in constraints],
+            substitutions=substitutions,
+        )
 
     def _initialize_substitutions(self, model: "Model"):
         # Add parameter assignments
@@ -392,31 +331,6 @@
 
         return substitutions
 
-    def _substitute_formula(
-        self, formula: FNode, substitutions: Dict[FNode, FNode], model: "Model"
-    ):
-        fs = formula.substitute(substitutions)
-        fs = fs.simplify()
-        substitutions = {**substitutions, **self._get_assignments(fs)}
-        fs = fs.substitute(
-            {k: v for k, v in assn.items() if v.is_constant()}
-        ).simplify()
-
-        return fs, substitutions
-
-    def _get_assignments(self, formula: FNode):
-        atoms = formula.get_atoms()
-        assignments = {
-            (a.args()[0] if a.args()[0].is_symbol() else a.args()[1]): (
-                a.args()[1] if not a.args()[1].is_symbol() else a.args()[0]
-            )
-            for a in atoms
-            if a.is_equals()
-            and ((a.args()[0].is_symbol()) or (a.args()[1].is_symbol()))
-        }
-        return assignments
->>>>>>> 61fe6488
-
     def parameter_values(
         self, model: Model, pysmtModel: pysmtModel
     ) -> Dict[str, List[Union[float, None]]]:
@@ -439,13 +353,7 @@
             parameters = {
                 parameter.name: pysmtModel[parameter.name]
                 for parameter in model._parameters()
-<<<<<<< HEAD
             }
-=======
-                if parameter.name in pysmtModel
-            }
-
->>>>>>> 61fe6488
             return parameters
         except OverflowError as e:
             l.warning(e)
@@ -478,16 +386,10 @@
         timing = f"_{time}" if time is not None else ""
         return Symbol(f"{var}{timing}", REAL)
 
-<<<<<<< HEAD
     def _get_structural_configurations(self, scenario: "AnalysisScenario"):
         configurations: List[Dict[str, int]] = []
         structure_parameters = scenario.structure_parameters()
         if len(structure_parameters) == 0:
-=======
-    def _get_structural_configurations(self, model: Model):
-        configurations: List[Dict[str, int]] = []
-        if len(model.structural_parameter_bounds) == 0:
->>>>>>> 61fe6488
             self._min_time_point = 0
             self._min_step_size = 1
             num_steps = [1, self.config.num_steps]
@@ -501,7 +403,6 @@
                 }
             )
         else:
-<<<<<<< HEAD
             num_steps = scenario.structure_parameter("num_steps")
             step_size = scenario.structure_parameter("step_size")
             self._min_time_point = int(num_steps.lb)
@@ -512,18 +413,6 @@
                 {"num_steps": ns, "step_size": ss}
                 for ns in range(int(num_steps.lb), int(num_steps.ub) + 1)
                 for ss in range(int(step_size.lb), int(step_size.ub) + 1)
-=======
-            num_steps = model.structural_parameter_bounds["num_steps"]
-            step_size = model.structural_parameter_bounds["step_size"]
-            self._min_time_point = num_steps[0]
-            self._min_step_size = step_size[0]
-            max_step_size = step_size[1]
-            max_step_index = num_steps[1] * max_step_size
-            configurations += [
-                {"num_steps": ns, "step_size": ss}
-                for ns in range(num_steps[0], num_steps[1] + 1)
-                for ss in range(step_size[0], step_size[1] + 1)
->>>>>>> 61fe6488
             ]
         return configurations, max_step_index, max_step_size
 
@@ -565,7 +454,6 @@
             ]
         )
 
-<<<<<<< HEAD
     def _encode_untimed_constraints(
         self, scenario: "AnalysisScenario"
     ) -> FNode:
@@ -575,25 +463,6 @@
             for p in scenario.model._parameters()
             if p not in scenario.parameters
         ] + scenario.parameters
-=======
-    def _encode_untimed_constraints(self, model: Model) -> FNode:
-        untimed_constraints = []
-        parameters = model._parameters()
-
-        # If parameter_bounds exist, then override those encoded in the original model
-        overridden_parameters = [
-            (
-                p
-                if p.name not in model.parameter_bounds
-                else Parameter(
-                    name=p.name,
-                    lb=model.parameter_bounds[p.name][0],
-                    ub=model.parameter_bounds[p.name][1],
-                )
-            )
-            for p in parameters
-        ]
->>>>>>> 61fe6488
 
         # Create bounds on parameters, but not necessarily synthesize the parameters
         untimed_constraints.append(
@@ -601,12 +470,8 @@
                 Box(
                     bounds={
                         p.name: Interval(lb=p.lb, ub=p.ub)
-<<<<<<< HEAD
                         for p in parameters
                         if isinstance(p, ModelParameter)
-=======
-                        for p in overridden_parameters
->>>>>>> 61fe6488
                     },
                     closed_upper_bound=True,
                 )
@@ -615,12 +480,8 @@
 
         return And(untimed_constraints).simplify()
 
-<<<<<<< HEAD
     def _encode_timed_model_elements(self, scenario: "AnalysisScenario"):
         model = scenario.model
-=======
-    def _encode_timed_model_elements(self, model: Model):
->>>>>>> 61fe6488
         self._timed_symbols = self._get_timed_symbols(model)
         self._untimed_symbols = self._get_untimed_symbols(model)
 
@@ -628,11 +489,7 @@
             configurations,
             max_step_index,
             max_step_size,
-<<<<<<< HEAD
         ) = self._get_structural_configurations(scenario)
-=======
-        ) = self._get_structural_configurations(model)
->>>>>>> 61fe6488
         self._timed_model_elements = {
             "init": self._define_init(model),
             "time_step_constraints": [
@@ -640,11 +497,7 @@
                 for j in range(max_step_index)
             ],
             "configurations": configurations,
-<<<<<<< HEAD
             "untimed_constraints": self._encode_untimed_constraints(scenario),
-=======
-            "untimed_constraints": self._encode_untimed_constraints(model),
->>>>>>> 61fe6488
             "timed_parameters": [
                 [None for i in range(max_step_size)]
                 for j in range(max_step_index)
@@ -668,13 +521,9 @@
         transition_timepoints = range(0, step_size * num_steps, step_size)
         return list(state_timepoints), list(transition_timepoints)
 
-<<<<<<< HEAD
     def encode_query(
-        self, query: Query, num_steps: int, step_size: int
+        self, query: Query, num_steps: int, step_size: int, substitutions={}
     ) -> Encoding:
-=======
-    def encode_query(self, model_encoding: Encoding, query: Query) -> Encoding:
->>>>>>> 61fe6488
         """
         Encode a query into an SMTLib formula.
 
@@ -697,16 +546,12 @@
         }
 
         if type(query) in query_handlers:
-<<<<<<< HEAD
-            return query_handlers[type(query)](query, num_steps, step_size)
-=======
-            encoded_query = query_handlers[type(query)](model_encoding, query)
-            simplified_query = encoded_query._formula.substitute(
-                model_encoding._substitutions
-            )
-            encoded_query._formula = simplified_query.simplify()
+            encoded_query = query_handlers[type(query)](
+                query, num_steps, step_size
+            )
+            encoded_query.substitute(substitutions)
+            encoded_query.simplify()
             return encoded_query
->>>>>>> 61fe6488
         else:
             raise NotImplementedError(
                 f"Do not know how to encode query of type {type(query)}"
@@ -718,7 +563,6 @@
     def _query_variable_name(self, query):
         return (
             query.variable
-<<<<<<< HEAD
             if not isinstance(query.variable, ModelSymbol)
             else str(query.variable)
         )
@@ -769,43 +613,6 @@
     def _encode_query_true(self, query, num_steps, step_size):
         timepoints = range(0, (step_size * num_steps) + 1, step_size)
         return LayeredEncoding(_layers=[(TRUE(), []) for t in timepoints])
-=======
-            if query.model is None
-            else f"model_{query.model.name}_{query.variable}"
-        )
-
-    def _encode_query_and(self, model_encoding, query):
-        encodings = [
-            self.encode_query(model_encoding, q) for q in query.queries
-        ]
-        return Encoding(_formula=And([e._formula for e in encodings]))
-
-    def _encode_query_le(self, model_encoding, query):
-        query_variable_name = self._query_variable_name(query)
-        if query_variable_name not in model_encoding._symbols:
-            raise Exception(
-                f"Could not encode QueryLE because {query_variable_name} does not appear in the model_encoding symbols."
-            )
-        timepoints = model_encoding._symbols[query_variable_name]
-        return Encoding(
-            _formula=And([LE(s, Real(query.ub)) for s in timepoints.values()])
-        )
-
-    def _encode_query_ge(self, model_encoding, query):
-        query_variable_name = self._query_variable_name(query)
-
-        if query_variable_name not in model_encoding._symbols:
-            raise Exception(
-                f"Could not encode QueryGE because {query_variable_name} does not appear in the model_encoding symbols."
-            )
-        timepoints = model_encoding._symbols[query_variable_name]
-        return Encoding(
-            _formula=And([GE(s, Real(query.lb)) for s in timepoints.values()])
-        )
-
-    def _encode_query_true(self, model_encoding, query):
-        return Encoding(_formula=TRUE())
->>>>>>> 61fe6488
 
     def symbol_timeseries(
         self, model_encoding, pysmtModel: pysmtModel
