--- conflicted
+++ resolved
@@ -966,15 +966,6 @@
                 if episode.config.save_smtlib
                 else None,
             )
-<<<<<<< HEAD
-            if len(box.true_points()) == 0:
-                # if couldn't find a point, then remove all points from box
-                found_point = False
-                box.points = []
-                box.timestep().ub = last_true_point.timestep() if last_true_point else box.timestep().lb
-            elif box.timestep().lb < box.timestep().ub:
-                # found a true point and look forward in time
-=======
             if len(box.true_points(step=box.timestep().lb)) == 0:
                 # Could not find a point at the current step, so there won't be any at subsequent steps
                 # fall out of loop, after setting the upper bound on the box timestep
@@ -985,7 +976,6 @@
                 # box.timestep().ub = max(box.timestep().lb - 1, 0)
             elif box.timestep().lb < box.timestep().ub:
                 # Found a true point, and there are more steps to consider
->>>>>>> 4fb1c5f0
                 episode._formula_stack.pop()  # pop the box constraints
                 box.timestep().lb += 1
                 self._initialize_model_for_box(solver, box, episode, options)
