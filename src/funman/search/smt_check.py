import logging
import os
import threading
from typing import Callable, Optional, Tuple, Union

from pysmt.formula import FNode
from pysmt.logics import QF_NRA
from pysmt.shortcuts import BOOL, REAL, And, Bool, Equals, Real, Solver, Symbol
from pysmt.solvers.solver import Model as pysmtModel

from funman.config import FUNMANConfig
from funman.constants import LABEL_FALSE, LABEL_TRUE
from funman.representation.encoding_schedule import EncodingSchedule
from funman.representation.explanation import Explanation
from funman.translate.translate import EncodingOptions
from funman.utils.smtlib_utils import smtlibscript_from_formula_list

from ..representation import Interval, Point
from ..representation.box import Box
from ..representation.parameter_space import ParameterSpace

# import funman.search as search
from .search import Search, SearchEpisode

# from funman.utils.sympy_utils import sympy_to_pysmt, to_sympy


l = logging.getLogger(__file__)


class SMTCheck(Search):
    def search(
        self,
        problem,
        config: Optional["FUNMANConfig"] = None,
        haltEvent: Optional[threading.Event] = None,
        resultsCallback: Optional[Callable[["ParameterSpace"], None]] = None,
    ) -> "SearchEpisode":
        parameter_space = ParameterSpace(
            num_dimensions=problem.num_dimensions()
        )
        models = {}
        consistent = {}
        # problem._initialize_encodings(config)
        for schedule in problem._smt_encoder._timed_model_elements[
            "schedules"
        ].schedules:
            l.debug(f"Solving schedule: {schedule}")
            schedule_length = len(schedule.timepoints)
            episode = SearchEpisode(
                config=config, problem=problem, schedule=schedule
            )
            options = EncodingOptions(schedule=schedule)

            # self._initialize_encoding(solver, episode, box_timepoint, box)
            model_result, explanation_result = self.expand(
                problem,
                episode,
                options,
                parameter_space,
                schedule,
            )
            point = None
            timestep = len(schedule.timepoints) - 1
            if model_result is not None and isinstance(
                model_result, pysmtModel
            ):
<<<<<<< HEAD
                result_dict = result.to_dict() if model_result else None
                l.debug(f"Result: {json.dumps(result_dict, indent=4)}")
                if result_dict is not None:
                    parameter_values = {
                        k: v
                        for k, v in result_dict.items()
                        # if k in [p.name for p in problem.parameters]
                    }
                    # for k, v in structural_configuration.items():
                    #     parameter_values[k] = v
                    point = Point(
                        values=parameter_values,
                        label=LABEL_TRUE,
                        schedule=schedule,
                    )
=======
                # result_dict = model_result.to_dict() if model_result else None
                # l.debug(f"Result: {json.dumps(result_dict, indent=4)}")
                # if result_dict is not None:
                #     parameter_values = {
                #         k: v
                #         for k, v in result_dict.items()
                #         # if k in [p.name for p in problem.parameters]
                #     }
                #     # for k, v in structural_configuration.items():
                #     #     parameter_values[k] = v
                point_label = (
                    LABEL_TRUE if explanation_result is None else LABEL_FALSE
                )
                results_dict = model_result.to_dict()
                point = Point(
                    values=results_dict,
                    label=point_label,
                    schedule=schedule,
                )
                point.values["timestep"] = timestep
>>>>>>> 77d8a04a

                if config.normalize:
                    denormalized_point = point.denormalize(problem)
                    point = denormalized_point

                if point_label == LABEL_TRUE:
                    models[point] = model_result
<<<<<<< HEAD
                    consistent[point] = result_dict
                    parameter_space.true_boxes.append(Box.from_point(point))
            if explanation_result is not None and isinstance(
                explanation_result, Explanation
            ):
=======
                    consistent[point] = results_dict

                box = Box.from_point(point)
                # parameter_space.true_boxes.append(Box.from_point(point))
            else:
>>>>>>> 77d8a04a
                box = Box(
                    bounds={
                        p.name: p.interval.model_copy()
                        for p in problem.parameters
                    },
<<<<<<< HEAD
                    label=LABEL_FALSE,
                    points=[point] if point is not None else [],
                    explanation=explanation_result,
=======
                    label=LABEL_FALSE,  # lack of a point means this must be a false box
                    points=[],
>>>>>>> 77d8a04a
                )
                box.bounds["timestep"] = Interval(
                    lb=timestep, ub=timestep, closed_upper_bound=True
                )
            box.schedule = schedule

            if explanation_result is not None and isinstance(
                explanation_result, Explanation
            ):
                box.explanation = explanation_result

            if box.label == LABEL_TRUE:
                parameter_space.true_boxes.append(box)
            else:
                parameter_space.false_boxes.append(box)

            if resultsCallback:
                resultsCallback(parameter_space)

        return parameter_space, models, consistent

    def build_formula(
        self,
        episode: SearchEpisode,
        schedule: EncodingSchedule,
        options: EncodingOptions,
    ) -> Tuple[FNode, FNode]:
        encoding = episode.problem._encodings[schedule]
        layer_formulas = []
        simplified_layer_formulas = []
        assumption_formulas = []
        for a in episode.problem._assumptions:
            assumption_formulas.append(
                encoding._encoder.encode_assumption(a, options)
            )

        for timestep, timepoint in enumerate(schedule.timepoints):
            encoded_constraints = []
            for constraint in episode.problem.constraints:
                if constraint.encodable() and constraint.relevant_at_time(
                    timepoint
                ):
                    encoded_constraints.append(
                        encoding.construct_encoding(
                            episode.problem,
                            constraint,
                            options,
                            layers=[timestep],
                            assumptions=episode.problem._assumptions,
                        )
                    )
            formula = And(encoded_constraints)
            layer_formulas.append(formula)

            # Simplify formulas if needed
            if (
                episode.config.simplify_query
                and episode.config.substitute_subformulas
            ):
                substitutions = encoding._encoder.substitutions(schedule)
                simplified_layer_formulas = [
                    x.substitute(substitutions).simplify()
                    for x in layer_formulas
                ]

        model_formula = And([f for f in layer_formulas])

        all_layers_formula = And(And(assumption_formulas), model_formula)

        all_simplified_layers_formula = (
            And(
                And(assumption_formulas),
                And([f for f in simplified_layer_formulas]),
            )
            if len(simplified_layer_formulas) > 0
            else None
        )
        return all_layers_formula, all_simplified_layers_formula, model_formula

    def solve_formula(
        self, s: Solver, formula: FNode, episode
    ) -> Union[pysmtModel, Explanation]:
        s.push(1)
        s.add_assertion(formula)
        if episode.config.save_smtlib:
            filename = os.path.join(
                episode.config.save_smtlib, "dbg_steps.smt2"
            )
            l.trace(f"Saving smt file: {filename}")
            self.store_smtlib(
                formula,
                filename=filename,
            )
        l.trace(f"Solving: {formula.serialize()}")
        result = self.invoke_solver(s)
        s.pop(1)
        l.trace(f"Result: {type(result)}")
        return result

    def expand(
        self,
        problem,
        episode,
        options: EncodingOptions,
        parameter_space,
        schedule: EncodingSchedule,
    ):
        model_result = None
        explanation_result = None
        if episode.config.solver == "dreal":
            opts = {
                "dreal_precision": episode.config.dreal_precision,
                "dreal_log_level": episode.config.dreal_log_level,
                "dreal_mcts": episode.config.dreal_mcts,
            }
        else:
            opts = {}
        # s1 = Solver(
        #     name=episode.config.solver,
        #     logic=QF_NRA,
        #     solver_options=opts,
        # )
        with Solver(
            name=episode.config.solver,
            logic=QF_NRA,
            solver_options=opts,
        ) as s:
            formula, simplified_formula, model_formula = self.build_formula(
                episode, schedule, options
            )

            if simplified_formula is not None:
                # If using a simplified formula, we need to solve it and use its values in the original formula to get the values of all variables
                result = self.solve_formula(s, simplified_formula, episode)
                if result is not None and isinstance(result, pysmtModel):
                    model_result = result
                    assigned_vars = model_result.to_dict()
                    substitution = {
                        Symbol(p, (REAL if isinstance(v, float) else BOOL)): (
                            Real(v) if isinstance(v, float) else Bool(v)
                        )
                        for p, v in assigned_vars.items()
                    }
                    result_assignment = And(
                        [
                            (
                                Equals(Symbol(p, REAL), Real(v))
                                if isinstance(v, float)
                                else (
                                    Symbol(p, BOOL)
                                    if v
                                    else Not(Symbol(p, BOOL))
                                )
                            )
                            for p, v in assigned_vars.items()
                        ]
                        + [
                            Equals(Symbol(p.name, REAL), Real(0.0))
                            for p in episode.problem.model_parameters()
                            if p.is_unbound() and p.name not in assigned_vars
                        ]
                    )
                    formula_w_params = And(
                        formula.substitute(substitution), result_assignment
                    )
                    model_result = self.solve_formula(
                        s, formula_w_params, episode
                    )
                elif result is not None and isinstance(result, str):
                    explanation_result = result
                    # Unsat core
            else:
                model_result = self.solve_formula(s, formula, episode)
                if isinstance(model_result, Explanation):
                    explanation_result = model_result
                    model_result.check_assumptions(episode, s, options)

                    # If formula with assumptions is unsat, then we need to generate a trace of the model by giving up on the assumptions.
                    model_result = self.solve_formula(
                        s, model_formula, episode
                    )

        return model_result, explanation_result

    def store_smtlib(self, formula, filename="dbg.smt2"):
        with open(filename, "w") as f:
            smtlibscript_from_formula_list(
                [formula],
                logic=QF_NRA,
            ).serialize(f, daggify=False)<|MERGE_RESOLUTION|>--- conflicted
+++ resolved
@@ -65,23 +65,6 @@
             if model_result is not None and isinstance(
                 model_result, pysmtModel
             ):
-<<<<<<< HEAD
-                result_dict = result.to_dict() if model_result else None
-                l.debug(f"Result: {json.dumps(result_dict, indent=4)}")
-                if result_dict is not None:
-                    parameter_values = {
-                        k: v
-                        for k, v in result_dict.items()
-                        # if k in [p.name for p in problem.parameters]
-                    }
-                    # for k, v in structural_configuration.items():
-                    #     parameter_values[k] = v
-                    point = Point(
-                        values=parameter_values,
-                        label=LABEL_TRUE,
-                        schedule=schedule,
-                    )
-=======
                 # result_dict = model_result.to_dict() if model_result else None
                 # l.debug(f"Result: {json.dumps(result_dict, indent=4)}")
                 # if result_dict is not None:
@@ -102,7 +85,6 @@
                     schedule=schedule,
                 )
                 point.values["timestep"] = timestep
->>>>>>> 77d8a04a
 
                 if config.normalize:
                     denormalized_point = point.denormalize(problem)
@@ -110,32 +92,18 @@
 
                 if point_label == LABEL_TRUE:
                     models[point] = model_result
-<<<<<<< HEAD
-                    consistent[point] = result_dict
-                    parameter_space.true_boxes.append(Box.from_point(point))
-            if explanation_result is not None and isinstance(
-                explanation_result, Explanation
-            ):
-=======
                     consistent[point] = results_dict
 
                 box = Box.from_point(point)
                 # parameter_space.true_boxes.append(Box.from_point(point))
             else:
->>>>>>> 77d8a04a
                 box = Box(
                     bounds={
                         p.name: p.interval.model_copy()
                         for p in problem.parameters
                     },
-<<<<<<< HEAD
-                    label=LABEL_FALSE,
-                    points=[point] if point is not None else [],
-                    explanation=explanation_result,
-=======
                     label=LABEL_FALSE,  # lack of a point means this must be a false box
                     points=[],
->>>>>>> 77d8a04a
                 )
                 box.bounds["timestep"] = Interval(
                     lb=timestep, ub=timestep, closed_upper_bound=True
