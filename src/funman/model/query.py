"""
This module defines all Query classes.  Queries are combined with Model objects in Scenarios to determine whether the model satisfies the query.
"""
<<<<<<< HEAD
from typing import List, Union
=======
from abc import ABC
from typing import List, Optional, Union
>>>>>>> 61fe6488

from pydantic import BaseModel
from pysmt.formula import FNode

<<<<<<< HEAD
from funman.representation.symbol import ModelSymbol
=======
from funman.model.model import Model

>>>>>>> 61fe6488


class Query(BaseModel):
    """
    Abstract base class for queries.
    """

    model: Optional[Model] = None
    pass


class QueryFunction(Query):
    """
    This query uses a Python function passed to the constructor to evaluate a query on the results of a scenario.
    """

    function: str


class QueryTrue(Query):
    """
    Query that represents logical true.  I.e., this query does not place any additional constraints upon a model.
    """

    pass


class QueryEncoded(Query):
    """
    Class to contain a formula that is already encoded by a pysmt FNode.
    """

    class Config:
        arbitrary_types_allowed = True
        underscore_attrs_are_private = True

    _formula: FNode


class QueryLE(Query):
    """
    Class to represent a query of the form: var <= ub, where var is a variable, and ub is a constant upper bound.

    Parameters
    ----------
    variable : str
        model variable name
    ub : float
        upper bound constant
    at_end : bool, optional
        apply the constraint to the last timepoint of a scenario only, by default False
    """

    variable: Union[str, ModelSymbol]
    ub: float
    at_end: bool = False


class QueryGE(Query):
    """
    Class to represent a query of the form: var >= lb, where var is a variable, and lb is a constant lower bound.

    Parameters
    ----------
    variable : str
        model variable name
    lb : float
        lower bound constant
    at_end : bool, optional
        apply the constraint to the last timepoint of a scenario only, by default False
    """

    variable: Union[str, ModelSymbol]
    lb: float
    at_end: bool = False


class QueryEquals(Query):
    """
    Class to represent a query of the form: var == value, where var is a variable, and value is a constant.

    Parameters
    ----------
    variable : str
        model variable name
    value : float
        value
    at_end : bool, optional
        apply the constraint to the last timepoint of a scenario only, by default False
    """

    variable: Union[str, ModelSymbol]
    value: float
    at_end: bool = False


class QueryAnd(Query):
    """
    Conjunction of queries.

    Parameters
    ----------
    queries : List[Query]
        queries to conjoin.
    """

    queries: List[Union[QueryLE, QueryGE, QueryEquals, Query]]<|MERGE_RESOLUTION|>--- conflicted
+++ resolved
@@ -1,22 +1,13 @@
 """
 This module defines all Query classes.  Queries are combined with Model objects in Scenarios to determine whether the model satisfies the query.
 """
-<<<<<<< HEAD
-from typing import List, Union
-=======
-from abc import ABC
 from typing import List, Optional, Union
->>>>>>> 61fe6488
 
 from pydantic import BaseModel
 from pysmt.formula import FNode
 
-<<<<<<< HEAD
+from funman.model.model import Model
 from funman.representation.symbol import ModelSymbol
-=======
-from funman.model.model import Model
-
->>>>>>> 61fe6488
 
 
 class Query(BaseModel):
@@ -25,7 +16,6 @@
     """
 
     model: Optional[Model] = None
-    pass
 
 
 class QueryFunction(Query):
